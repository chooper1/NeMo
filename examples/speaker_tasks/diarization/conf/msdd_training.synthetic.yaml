--- conflicted
+++ resolved
@@ -189,10 +189,7 @@
   max_steps: -1 # computed at runtime if not set
   num_nodes: 1
   strategy: ddp
-<<<<<<< HEAD
-=======
   reload_dataloaders_every_n_epochs: 1
->>>>>>> 9acd8add
   replace_sampler_ddp: False
   accumulate_grad_batches: 1
   deterministic: True
