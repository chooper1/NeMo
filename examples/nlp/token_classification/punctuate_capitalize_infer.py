# Copyright (c) 2021, NVIDIA CORPORATION.  All rights reserved.
#
# Licensed under the Apache License, Version 2.0 (the "License");
# you may not use this file except in compliance with the License.
# You may obtain a copy of the License at
#
#     http://www.apache.org/licenses/LICENSE-2.0
#
# Unless required by applicable law or agreed to in writing, software
# distributed under the License is distributed on an "AS IS" BASIS,
# WITHOUT WARRANTIES OR CONDITIONS OF ANY KIND, either express or implied.
# See the License for the specific language governing permissions and
# limitations under the License.
import sys
sys.path = ["/home/lab/NeMo"] + sys.path

import argparse
import json
from pathlib import Path

import torch.cuda

from nemo.collections.nlp.models import PunctuationCapitalizationModel


"""
This script is for restoring punctuation and capitalization.

Usage example:

python punctuate_capitalize.py \
    --input_manifest <PATH_TO_INPUT_MANIFEST> \
    --output_manifest <PATH_TO_OUTPUT_MANIFEST>

<PATH_TO_INPUT_MANIFEST> is a path to NeMo ASR manifest. Usually it is an output of
    NeMo/examples/asr/transcribe_speech.py but can be a manifest with 'text' key. Alternatively you can use
    --input_text parameter for passing text for inference.
<PATH_TO_OUTPUT_MANIFEST> is a path to NeMo ASR manifest into which script output will be written. Alternatively
    you can use parameter --output_text.

For more details on this script usage look in argparse help.
"""


def get_args():
    default_model_parameter = "pretrained_name"
    default_model = "punctuation_en_bert"
    parser = argparse.ArgumentParser(
        formatter_class=argparse.ArgumentDefaultsHelpFormatter,
        description="The script is for restoring punctuation and capitalization in text. Long strings are split into "
        "segments of length `--max_seq_length`. `--max_seq_length` is the length which includes [CLS] and [SEP] "
        "tokens. Parameter `--step` controls segments overlapping. `--step` is a distance between beginnings of "
        "consequent segments. Model outputs for tokens near the borders of tensors are less accurate and can be "
        "discarded before final predictions computation. Parameter `--margin` is number of discarded outputs near "
        "segments borders. Probabilities of tokens in overlapping parts of segments multiplied before selecting the "
        "best prediction. Default values of parameters `--max_seq_length`, `--step`, and `--margin` are optimal for "
        "IWSLT 2019 test dataset.",
    )
    input_ = parser.add_mutually_exclusive_group(required=True)
    input_.add_argument(
        "--input_manifest",
        "-m",
        type=Path,
        help="Path to the file with NeMo manifest which needs punctuation and capitalization. If the first element "
        "of manifest contains key 'pred_text', 'pred_text' values are passed for tokenization. Otherwise 'text' "
        "values are passed for punctuation and capitalization. Exactly one parameter of `--input_manifest` and "
        "`--input_text` should be provided.",
    )
    input_.add_argument(
        "--input_text",
        "-t",
        type=Path,
        help="Path to file with text which needs punctuation and capitalization. Exactly one parameter of "
        "`--input_manifest` and `--input_text` should be provided.",
    )
    output = parser.add_mutually_exclusive_group(required=True)
    output.add_argument(
        "--output_manifest",
        "-M",
        type=Path,
        help="Path to output NeMo manifest. Text with restored punctuation and capitalization will be saved in "
        "'pred_text' elements if 'pred_text' key is present in the input manifest. Otherwise text with restored "
        "punctuation and capitalization will be saved in 'text' elements. Exactly one parameter of `--output_manifest` "
        "and `--output_text` should be provided.",
    )
    output.add_argument(
        "--output_text",
        "-T",
        type=Path,
        help="Path to file with text with restored punctuation and capitalization. Exactly one parameter of "
        "`--output_manifest` and `--output_text` should be provided.",
    )
    model = parser.add_mutually_exclusive_group(required=False)
    model.add_argument(
        "--pretrained_name",
        "-p",
        help=f"The name of NGC pretrained model. No more than one of parameters `--pretrained_name`, `--model_path`"
        f"should be provided. If neither of parameters `--pretrained_name` and `--model_path` are provided, then the "
        f"script is run with `--{default_model_parameter}={default_model}`.",
        choices=[m.pretrained_model_name for m in PunctuationCapitalizationModel.list_available_models()],
    )
    model.add_argument(
        "--model_path",
        "-P",
        type=Path,
        help=f"Path to .nemo checkpoint of punctuation and capitalization model. No more than one of parameters "
        f"`--pretrained_name` and `--model_path` should be provided. If neither of parameters `--pretrained_name` and "
        f"`--model_path` are provided, then the script is run with `--{default_model_parameter}={default_model}`.",
    )
    parser.add_argument(
        "--max_seq_length",
        "-L",
        type=int,
        default=64,
        help="Length of segments into which queries are split. `--max_seq_length` includes [CLS] and [SEP] tokens.",
    )
    parser.add_argument(
        "--step",
        "-s",
        type=int,
        default=8,
        help="Relative shift of consequent segments into which long queries are split. Long queries are split into "
        "segments which can overlap. Parameter `step` controls such overlapping. Imagine that queries are "
        "tokenized into characters, `max_seq_length=5`, and `step=2`. In such a case query 'hello' is tokenized "
        "into segments `[['[CLS]', 'h', 'e', 'l', '[SEP]'], ['[CLS]', 'l', 'l', 'o', '[SEP]']]`.",
    )
    parser.add_argument(
        "--margin",
        "-g",
        type=int,
        default=16,
        help="A number of subtokens in the beginning and the end of segments which output probabilities are not used "
        "for prediction computation. The first segment does not have left margin and the last segment does not have "
        "right margin. For example, if input sequence is tokenized into characters, `max_seq_length=5`, `step=1`, "
        "and `margin=1`, then query 'hello' will be tokenized into segments `[['[CLS]', 'h', 'e', 'l', '[SEP]'], "
        "['[CLS]', 'e', 'l', 'l', '[SEP]'], ['[CLS]', 'l', 'l', 'o', '[SEP]']]`. These segments are passed to the "
        "model. Before final predictions computation, margins are removed. In the next list, subtokens which logits "
        "are not used for final predictions computation are marked with asterisk: `[['[CLS]'*, 'h', 'e', 'l'*, "
        "'[SEP]'*], ['[CLS]'*, 'e'*, 'l', 'l'*, '[SEP]'*], ['[CLS]'*, 'l'*, 'l', 'o', '[SEP]'*]]`.",
    )
    parser.add_argument(
        "--batch_size", "-b", type=int, default=128, help="Number of segments which are processed simultaneously.",
    )
    parser.add_argument(
<<<<<<< HEAD
        "--save_only_labels",
        "-B",
        action="store_true",
        help="If this option is set save punctuation and capitalization labels instead text with restored punctuation "
        "and capitalization.",
=======
        "--save_labels_instead_of_text",
        "-B",
        action="store_true",
        help="If this option is set save punctuation and capitalization labels instead text with restored punctuation "
        "and capitalization. Labels are saved in format described here https://docs.nvidia.com/deeplearning/nemo/"
        "user-guide/docs/en/main/nlp/punctuation_and_capitalization.html#nemo-data-format",
    )
    parser.add_argument(
        "--device",
        "-d",
        choices=['cpu', 'cuda'],
        help="Which device to use. If device is not set and CUDA is available GPU will be used. If device is not set "
        "and CUDA is not available CPU is used.",
>>>>>>> 5f5a9a0a
    )
    args = parser.parse_args()
    if args.input_manifest is None and args.output_manifest is not None:
        parser.error("--output_manifest requires --input_manifest")
    if args.pretrained_name is None and args.model_path is None:
        setattr(args, default_model_parameter, default_model)
    for name in ["input_manifest", "input_text", "output_manifest", "output_text", "model_path"]:
        if getattr(args, name) is not None:
            setattr(args, name, getattr(args, name).expanduser())
    return args


def load_manifest(manifest: Path):
    result = []
    with manifest.open() as f:
        for i, line in enumerate(f):
            data = json.loads(line)
            result.append(data)
    return result


def main():
    args = get_args()
    if args.pretrained_name is None:
        model = PunctuationCapitalizationModel.restore_from(args.model_path)
    else:
        model = PunctuationCapitalizationModel.from_pretrained(args.pretrained_name)
<<<<<<< HEAD
    if torch.cuda.is_available():
        model = model.cuda()
    else:
        model = model.cpu()
=======
    if args.device is None:
        if torch.cuda.is_available():
            model = model.cuda()
        else:
            model = model.cpu()
    else:
        model = model.to(args.device)
>>>>>>> 5f5a9a0a
    model = model.cpu()
    if args.input_manifest is None:
        texts = []
        with args.input_text.open() as f:
            for line in f:
                texts.append(line.strip())
    else:
        manifest = load_manifest(args.input_manifest)
        text_key = "pred_text" if "pred_text" in manifest[0] else "text"
        texts = []
        for item in manifest:
            texts.append(item[text_key])
    print("len(texts):", len(texts))
    processed_texts = model.add_punctuation_capitalization(
        texts,
        batch_size=args.batch_size,
        max_seq_length=args.max_seq_length,
        step=args.step,
        margin=args.margin,
<<<<<<< HEAD
        return_labels=args.save_only_labels,
=======
        return_labels=args.save_labels_instead_of_text,
>>>>>>> 5f5a9a0a
    )
    if args.output_manifest is None:
        args.output_text.parent.mkdir(exist_ok=True, parents=True)
        with args.output_text.open('w') as f:
            for t in processed_texts:
                f.write(t + '\n')
    else:
        args.output_manifest.parent.mkdir(exist_ok=True, parents=True)
        with args.output_manifest.open('w') as f:
            for item, t in zip(manifest, processed_texts):
                item[text_key] = t
                f.write(json.dumps(item) + '\n')


if __name__ == "__main__":
    main()<|MERGE_RESOLUTION|>--- conflicted
+++ resolved
@@ -142,13 +142,6 @@
         "--batch_size", "-b", type=int, default=128, help="Number of segments which are processed simultaneously.",
     )
     parser.add_argument(
-<<<<<<< HEAD
-        "--save_only_labels",
-        "-B",
-        action="store_true",
-        help="If this option is set save punctuation and capitalization labels instead text with restored punctuation "
-        "and capitalization.",
-=======
         "--save_labels_instead_of_text",
         "-B",
         action="store_true",
@@ -162,7 +155,6 @@
         choices=['cpu', 'cuda'],
         help="Which device to use. If device is not set and CUDA is available GPU will be used. If device is not set "
         "and CUDA is not available CPU is used.",
->>>>>>> 5f5a9a0a
     )
     args = parser.parse_args()
     if args.input_manifest is None and args.output_manifest is not None:
@@ -190,12 +182,6 @@
         model = PunctuationCapitalizationModel.restore_from(args.model_path)
     else:
         model = PunctuationCapitalizationModel.from_pretrained(args.pretrained_name)
-<<<<<<< HEAD
-    if torch.cuda.is_available():
-        model = model.cuda()
-    else:
-        model = model.cpu()
-=======
     if args.device is None:
         if torch.cuda.is_available():
             model = model.cuda()
@@ -203,7 +189,6 @@
             model = model.cpu()
     else:
         model = model.to(args.device)
->>>>>>> 5f5a9a0a
     model = model.cpu()
     if args.input_manifest is None:
         texts = []
@@ -223,11 +208,7 @@
         max_seq_length=args.max_seq_length,
         step=args.step,
         margin=args.margin,
-<<<<<<< HEAD
-        return_labels=args.save_only_labels,
-=======
         return_labels=args.save_labels_instead_of_text,
->>>>>>> 5f5a9a0a
     )
     if args.output_manifest is None:
         args.output_text.parent.mkdir(exist_ok=True, parents=True)
