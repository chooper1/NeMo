--- conflicted
+++ resolved
@@ -47,13 +47,8 @@
     // stage('Torch TTS unit tests') {
     //   when {
     //     anyOf {
-<<<<<<< HEAD
-    //       branch 'r1.7.2'
-    //       changeRequest target: 'r1.7.2'
-=======
     //       branch 'r1.8.0'
     //       changeRequest target: 'r1.8.0'
->>>>>>> d9a329ed
     //     }
     //   }
     //   steps {
@@ -109,13 +104,8 @@
     stage('L0: Unit Tests CPU') {
       when {
         anyOf {
-<<<<<<< HEAD
-          branch 'r1.7.2'
-          changeRequest target: 'r1.7.2'
-=======
-          branch 'r1.8.0'
-          changeRequest target: 'r1.8.0'
->>>>>>> d9a329ed
+          branch 'r1.8.0'
+          changeRequest target: 'r1.8.0'
         }
       }
       steps {
@@ -126,13 +116,8 @@
     stage('L0: TN/ITN Tests CPU') {
       when {
         anyOf {
-<<<<<<< HEAD
-          branch 'r1.7.2'
-          changeRequest target: 'r1.7.2'
-=======
-          branch 'r1.8.0'
-          changeRequest target: 'r1.8.0'
->>>>>>> d9a329ed
+          branch 'r1.8.0'
+          changeRequest target: 'r1.8.0'
         }
       }
       failFast true
@@ -159,13 +144,8 @@
     stage('L2: NeMo text processing') {
       when {
         anyOf {
-<<<<<<< HEAD
-          branch 'r1.7.2'
-          changeRequest target: 'r1.7.2'
-=======
-          branch 'r1.8.0'
-          changeRequest target: 'r1.8.0'
->>>>>>> d9a329ed
+          branch 'r1.8.0'
+          changeRequest target: 'r1.8.0'
         }
       }
       failFast true
@@ -216,13 +196,8 @@
     stage('L0: Computer Vision Integration') {
       when {
         anyOf {
-<<<<<<< HEAD
-          branch 'r1.7.2'
-          changeRequest target: 'r1.7.2'
-=======
-          branch 'r1.8.0'
-          changeRequest target: 'r1.8.0'
->>>>>>> d9a329ed
+          branch 'r1.8.0'
+          changeRequest target: 'r1.8.0'
         }
       }
       failFast true
@@ -249,13 +224,8 @@
     // stage('L0: Integration Tests CPU') {
     //   when {
     //     anyOf{
-<<<<<<< HEAD
-    //       branch 'r1.7.2'
-    //       changeRequest target: 'r1.7.2'
-=======
     //       branch 'r1.8.0'
     //       changeRequest target: 'r1.8.0'
->>>>>>> d9a329ed
     //     }
     //   }
     //   steps {
@@ -274,11 +244,7 @@
     //   when {
     //     anyOf{
     //       branch 'dev
-<<<<<<< HEAD
-    //       changeRequest target: 'r1.7.2'
-=======
     //       changeRequest target: 'r1.8.0'
->>>>>>> d9a329ed
     //     }
     //   }
     //   steps {
@@ -289,13 +255,8 @@
     stage('L2: ASR dev run') {
       when {
         anyOf {
-<<<<<<< HEAD
-          branch 'r1.7.2'
-          changeRequest target: 'r1.7.2'
-=======
-          branch 'r1.8.0'
-          changeRequest target: 'r1.8.0'
->>>>>>> d9a329ed
+          branch 'r1.8.0'
+          changeRequest target: 'r1.8.0'
         }
       }
       failFast true
@@ -366,13 +327,8 @@
     stage('L2: Speaker dev run') {
       when {
         anyOf {
-<<<<<<< HEAD
-          branch 'r1.7.2'
-          changeRequest target: 'r1.7.2'
-=======
-          branch 'r1.8.0'
-          changeRequest target: 'r1.8.0'
->>>>>>> d9a329ed
+          branch 'r1.8.0'
+          changeRequest target: 'r1.8.0'
         }
       }
       failFast true
@@ -451,13 +407,8 @@
     // stage('L2: ASR DALI dev run') {
     //   when {
     //     anyOf {
-<<<<<<< HEAD
-    //       branch 'r1.7.2'
-    //       changeRequest target: 'r1.7.2'
-=======
     //       branch 'r1.8.0'
     //       changeRequest target: 'r1.8.0'
->>>>>>> d9a329ed
     //     }
     //   }
     //   failFast true
@@ -524,13 +475,8 @@
     // stage('L2: ASR RNNT dev run') {
     //   when {
     //     anyOf {
-<<<<<<< HEAD
-    //       branch 'r1.7.2'
-    //       changeRequest target: 'r1.7.2'
-=======
     //       branch 'r1.8.0'
     //       changeRequest target: 'r1.8.0'
->>>>>>> d9a329ed
     //     }
     //   }
     //   failFast true
@@ -573,13 +519,8 @@
     stage('L2: ASR Multi-dataloader dev run') {
       when {
         anyOf {
-<<<<<<< HEAD
-          branch 'r1.7.2'
-          changeRequest target: 'r1.7.2'
-=======
-          branch 'r1.8.0'
-          changeRequest target: 'r1.8.0'
->>>>>>> d9a329ed
+          branch 'r1.8.0'
+          changeRequest target: 'r1.8.0'
         }
       }
       failFast true
@@ -626,13 +567,8 @@
     stage('L2: Speech Transcription') {
       when {
         anyOf {
-<<<<<<< HEAD
-          branch 'r1.7.2'
-          changeRequest target: 'r1.7.2'
-=======
-          branch 'r1.8.0'
-          changeRequest target: 'r1.8.0'
->>>>>>> d9a329ed
+          branch 'r1.8.0'
+          changeRequest target: 'r1.8.0'
         }
       }
       failFast true
@@ -653,13 +589,8 @@
     stage('L2: Segmentation Tool') {
       when {
             anyOf {
-<<<<<<< HEAD
-              branch 'r1.7.2'
-              changeRequest target: 'r1.7.2'
-=======
               branch 'r1.8.0'
               changeRequest target: 'r1.8.0'
->>>>>>> d9a329ed
             }
       }
       stages {
@@ -715,13 +646,8 @@
     // stage('L2: Multi-GPU Megatron finetuning') {
     //   when {
     //     anyOf {
-<<<<<<< HEAD
-    //       branch 'r1.7.2'
-    //       changeRequest target: 'r1.7.2'
-=======
     //       branch 'r1.8.0'
     //       changeRequest target: 'r1.8.0'
->>>>>>> d9a329ed
     //     }
     //   }
     //   failFast true
@@ -747,13 +673,8 @@
     stage('L2: STS-b') {
       when {
         anyOf {
-<<<<<<< HEAD
-          branch 'r1.7.2'
-          changeRequest target: 'r1.7.2'
-=======
-          branch 'r1.8.0'
-          changeRequest target: 'r1.8.0'
->>>>>>> d9a329ed
+          branch 'r1.8.0'
+          changeRequest target: 'r1.8.0'
         }
       }
       failFast true
@@ -806,13 +727,8 @@
     stage('L2: SGD-GEN') {
       when {
         anyOf {
-<<<<<<< HEAD
-          branch 'r1.7.2'
-          changeRequest target: 'r1.7.2'
-=======
-          branch 'r1.8.0'
-          changeRequest target: 'r1.8.0'
->>>>>>> d9a329ed
+          branch 'r1.8.0'
+          changeRequest target: 'r1.8.0'
         }
       }
       failFast true
@@ -893,13 +809,8 @@
     stage('L2: Parallel BERT SQUAD v1.1 / v2.0') {
       when {
         anyOf {
-<<<<<<< HEAD
-          branch 'r1.7.2'
-          changeRequest target: 'r1.7.2'
-=======
-          branch 'r1.8.0'
-          changeRequest target: 'r1.8.0'
->>>>>>> d9a329ed
+          branch 'r1.8.0'
+          changeRequest target: 'r1.8.0'
         }
       }
       failFast true
@@ -984,13 +895,8 @@
     // stage('L2: MegaBERT Token Classification') {
     //   when {
     //     anyOf {
-<<<<<<< HEAD
-    //       branch 'r1.7.2'
-    //       changeRequest target: 'r1.7.2'
-=======
     //       branch 'r1.8.0'
     //       changeRequest target: 'r1.8.0'
->>>>>>> d9a329ed
     //     }
     //   }
     //   failFast true
@@ -1015,13 +921,8 @@
     stage('L2: Parallel SQUAD v1.1 & v2.0') {
       when {
         anyOf {
-<<<<<<< HEAD
-          branch 'r1.7.2'
-          changeRequest target: 'r1.7.2'
-=======
-          branch 'r1.8.0'
-          changeRequest target: 'r1.8.0'
->>>>>>> d9a329ed
+          branch 'r1.8.0'
+          changeRequest target: 'r1.8.0'
         }
       }
       failFast true
@@ -1140,13 +1041,8 @@
     // stage('L2: Model Parallel Size 2 Megatron Text Classification') {
     //   when {
     //     anyOf{
-<<<<<<< HEAD
-    //       branch 'r1.7.2'
-    //       changeRequest target: 'r1.7.2'
-=======
     //       branch 'r1.8.0'
     //       changeRequest target: 'r1.8.0'
->>>>>>> d9a329ed
     //     }
     //   }
     //   failFast true
@@ -1174,13 +1070,8 @@
     // stage('L2: Model Parallel Size 2 Megatron Autoresume') {
     //   when {
     //     anyOf{
-<<<<<<< HEAD
-    //       branch 'r1.7.2'
-    //       changeRequest target: 'r1.7.2'
-=======
     //       branch 'r1.8.0'
     //       changeRequest target: 'r1.8.0'
->>>>>>> d9a329ed
     //     }
     //   }
     //   failFast true
@@ -1210,13 +1101,8 @@
     // stage('L2: Model Parallel Size 2 Megatron Evaluation from .nemo') {
     //   when {
     //     anyOf{
-<<<<<<< HEAD
-    //       branch 'r1.7.2'
-    //       changeRequest target: 'r1.7.2'
-=======
     //       branch 'r1.8.0'
     //       changeRequest target: 'r1.8.0'
->>>>>>> d9a329ed
     //     }
     //   }
     //   failFast true
@@ -1236,13 +1122,8 @@
     // stage('L2: Model Parallel Size 2 Megatron Train from .nemo') {
     //   when {
     //     anyOf{
-<<<<<<< HEAD
-    //       branch 'r1.7.2'
-    //       changeRequest target: 'r1.7.2'
-=======
     //       branch 'r1.8.0'
     //       changeRequest target: 'r1.8.0'
->>>>>>> d9a329ed
     //     }
     //   }
     //   failFast true
@@ -1264,13 +1145,8 @@
     stage('L2: Parallel NLP Examples 2') {
       when {
         anyOf {
-<<<<<<< HEAD
-          branch 'r1.7.2'
-          changeRequest target: 'r1.7.2'
-=======
-          branch 'r1.8.0'
-          changeRequest target: 'r1.8.0'
->>>>>>> d9a329ed
+          branch 'r1.8.0'
+          changeRequest target: 'r1.8.0'
         }
       }
       failFast true
@@ -1389,13 +1265,8 @@
     stage('Punctuation & Capitalization tarred dataset') {
       when {
         anyOf {
-<<<<<<< HEAD
-          branch 'r1.7.2'
-          changeRequest target: 'r1.7.2'
-=======
-          branch 'r1.8.0'
-          changeRequest target: 'r1.8.0'
->>>>>>> d9a329ed
+          branch 'r1.8.0'
+          changeRequest target: 'r1.8.0'
         }
       }
       failFast true
@@ -1451,13 +1322,8 @@
     stage('Punctuation & Capitalization inference') {
       when {
         anyOf {
-<<<<<<< HEAD
-          branch 'r1.7.2'
-          changeRequest target: 'r1.7.2'
-=======
-          branch 'r1.8.0'
-          changeRequest target: 'r1.8.0'
->>>>>>> d9a329ed
+          branch 'r1.8.0'
+          changeRequest target: 'r1.8.0'
         }
       }
       failFast true
@@ -1480,13 +1346,8 @@
     stage('L2: Parallel Pretraining BERT pretraining from Text/Preprocessed') {
       when {
         anyOf {
-<<<<<<< HEAD
-          branch 'r1.7.2'
-          changeRequest target: 'r1.7.2'
-=======
-          branch 'r1.8.0'
-          changeRequest target: 'r1.8.0'
->>>>>>> d9a329ed
+          branch 'r1.8.0'
+          changeRequest target: 'r1.8.0'
         }
       }
       failFast true
@@ -1547,13 +1408,8 @@
     stage('L2: Entity Linking') {
       when {
         anyOf {
-<<<<<<< HEAD
-          branch 'r1.7.2'
-          changeRequest target: 'r1.7.2'
-=======
-          branch 'r1.8.0'
-          changeRequest target: 'r1.8.0'
->>>>>>> d9a329ed
+          branch 'r1.8.0'
+          changeRequest target: 'r1.8.0'
         }
       }
       failFast true
@@ -1578,13 +1434,8 @@
     stage('L2: NMT Attention is All You Need Training') {
       when {
         anyOf {
-<<<<<<< HEAD
-          branch 'r1.7.2'
-          changeRequest target: 'r1.7.2'
-=======
-          branch 'r1.8.0'
-          changeRequest target: 'r1.8.0'
->>>>>>> d9a329ed
+          branch 'r1.8.0'
+          changeRequest target: 'r1.8.0'
         }
       }
       failFast true
@@ -1703,13 +1554,8 @@
     stage('L2: NMT Attention is All You Need Inference') {
       when {
         anyOf {
-<<<<<<< HEAD
-          branch 'r1.7.2'
-          changeRequest target: 'r1.7.2'
-=======
-          branch 'r1.8.0'
-          changeRequest target: 'r1.8.0'
->>>>>>> d9a329ed
+          branch 'r1.8.0'
+          changeRequest target: 'r1.8.0'
         }
       }
       failFast true
@@ -1743,13 +1589,8 @@
     stage('L2: NMT with HuggingFace') {
       when {
         anyOf {
-<<<<<<< HEAD
-          branch 'r1.7.2'
-          changeRequest target: 'r1.7.2'
-=======
-          branch 'r1.8.0'
-          changeRequest target: 'r1.8.0'
->>>>>>> d9a329ed
+          branch 'r1.8.0'
+          changeRequest target: 'r1.8.0'
         }
       }
       failFast true
@@ -1825,13 +1666,8 @@
     stage('L2: NMT Tarred Dataset Creation') {
       when {
         anyOf {
-<<<<<<< HEAD
-          branch 'r1.7.2'
-          changeRequest target: 'r1.7.2'
-=======
-          branch 'r1.8.0'
-          changeRequest target: 'r1.8.0'
->>>>>>> d9a329ed
+          branch 'r1.8.0'
+          changeRequest target: 'r1.8.0'
         }
       }
       failFast true
@@ -1885,13 +1721,8 @@
     // stage('L2: NMT Bottleneck Fallback') {
     //   when {
     //     anyOf {
-<<<<<<< HEAD
-    //       branch 'r1.7.2'
-    //       changeRequest target: 'r1.7.2'
-=======
     //       branch 'r1.8.0'
     //       changeRequest target: 'r1.8.0'
->>>>>>> d9a329ed
     //     }
     //   }
     //   failFast true
@@ -1937,13 +1768,8 @@
     // stage('L2: NMT Bottleneck Architecture') {
     //   when {
     //     anyOf {
-<<<<<<< HEAD
-    //       branch 'r1.7.2'
-    //       changeRequest target: 'r1.7.2'
-=======
     //       branch 'r1.8.0'
     //       changeRequest target: 'r1.8.0'
->>>>>>> d9a329ed
     //     }
     //   }
     //   failFast true
@@ -2025,13 +1851,8 @@
     // stage('L2: NMT Bottleneck LVM') {
     //   when {
     //     anyOf {
-<<<<<<< HEAD
-    //       branch 'r1.7.2'
-    //       changeRequest target: 'r1.7.2'
-=======
     //       branch 'r1.8.0'
     //       changeRequest target: 'r1.8.0'
->>>>>>> d9a329ed
     //     }
     //   }
     //   failFast true
@@ -2113,13 +1934,8 @@
     stage('L2: Megatron Bert Pretraining and Resume Training') {
       when {
         anyOf {
-<<<<<<< HEAD
-          branch 'r1.7.2'
-          changeRequest target: 'r1.7.2'
-=======
-          branch 'r1.8.0'
-          changeRequest target: 'r1.8.0'
->>>>>>> d9a329ed
+          branch 'r1.8.0'
+          changeRequest target: 'r1.8.0'
         }
       }
       failFast true
@@ -2188,13 +2004,8 @@
     stage('L2: BioMegatron Bert NER Task') {
       when {
         anyOf {
-<<<<<<< HEAD
-          branch 'r1.7.2'
-          changeRequest target: 'r1.7.2'
-=======
-          branch 'r1.8.0'
-          changeRequest target: 'r1.8.0'
->>>>>>> d9a329ed
+          branch 'r1.8.0'
+          changeRequest target: 'r1.8.0'
         }
       }
       failFast true
@@ -2239,13 +2050,8 @@
     stage('L2: Megatron GPT Pretraining and Resume Training TP=2') {
       when {
         anyOf {
-<<<<<<< HEAD
-          branch 'r1.7.2'
-          changeRequest target: 'r1.7.2'
-=======
-          branch 'r1.8.0'
-          changeRequest target: 'r1.8.0'
->>>>>>> d9a329ed
+          branch 'r1.8.0'
+          changeRequest target: 'r1.8.0'
         }
       }
       failFast true
@@ -2316,13 +2122,8 @@
     stage('L2: Megatron GPT Pretraining and Resume Training PP=2') {
       when {
         anyOf {
-<<<<<<< HEAD
-          branch 'r1.7.2'
-          changeRequest target: 'r1.7.2'
-=======
-          branch 'r1.8.0'
-          changeRequest target: 'r1.8.0'
->>>>>>> d9a329ed
+          branch 'r1.8.0'
+          changeRequest target: 'r1.8.0'
         }
       }
       failFast true
@@ -2393,13 +2194,8 @@
     stage('L2: Megatron GPT Eval') {
       when {
         anyOf {
-<<<<<<< HEAD
-          branch 'r1.7.2'
-          changeRequest target: 'r1.7.2'
-=======
-          branch 'r1.8.0'
-          changeRequest target: 'r1.8.0'
->>>>>>> d9a329ed
+          branch 'r1.8.0'
+          changeRequest target: 'r1.8.0'
         }
       }
       failFast true
@@ -2416,13 +2212,8 @@
     stage('L2: Megatron GPT Prompt Tuning and Inference') {
       when {
 	anyOf {
-<<<<<<< HEAD
-	  branch 'r1.7.2'
-	  changeRequest target: 'r1.7.2'
-=======
 	  branch 'r1.8.0'
 	  changeRequest target: 'r1.8.0'
->>>>>>> d9a329ed
 	}
       }
       failFast true
@@ -2489,13 +2280,8 @@
     stage('L2: Megatron Change Partitions') {
       when {
         anyOf {
-<<<<<<< HEAD
-          branch 'r1.7.2'
-          changeRequest target: 'r1.7.2'
-=======
-          branch 'r1.8.0'
-          changeRequest target: 'r1.8.0'
->>>>>>> d9a329ed
+          branch 'r1.8.0'
+          changeRequest target: 'r1.8.0'
         }
       }
       failFast true
@@ -2533,13 +2319,8 @@
     stage('L2: Megatron T5 Pretraining and Resume Training TP=2') {
       when {
         anyOf {
-<<<<<<< HEAD
-          branch 'r1.7.2'
-          changeRequest target: 'r1.7.2'
-=======
-          branch 'r1.8.0'
-          changeRequest target: 'r1.8.0'
->>>>>>> d9a329ed
+          branch 'r1.8.0'
+          changeRequest target: 'r1.8.0'
         }
       }
       failFast true
@@ -2596,13 +2377,8 @@
     stage('L2: Megatron T5 Pretraining and Resume Training PP=2') {
       when {
         anyOf {
-<<<<<<< HEAD
-          branch 'r1.7.2'
-          changeRequest target: 'r1.7.2'
-=======
-          branch 'r1.8.0'
-          changeRequest target: 'r1.8.0'
->>>>>>> d9a329ed
+          branch 'r1.8.0'
+          changeRequest target: 'r1.8.0'
         }
       }
       failFast true
@@ -2659,13 +2435,8 @@
     stage('L2: Megatron T5 Eval') {
       when {
         anyOf {
-<<<<<<< HEAD
-          branch 'r1.7.2'
-          changeRequest target: 'r1.7.2'
-=======
-          branch 'r1.8.0'
-          changeRequest target: 'r1.8.0'
->>>>>>> d9a329ed
+          branch 'r1.8.0'
+          changeRequest target: 'r1.8.0'
         }
       }
       failFast true
@@ -2866,13 +2637,8 @@
     stage('L2: TTS Fast dev runs 1') {
       when {
         anyOf {
-<<<<<<< HEAD
-          branch 'r1.7.2'
-          changeRequest target: 'r1.7.2'
-=======
-          branch 'r1.8.0'
-          changeRequest target: 'r1.8.0'
->>>>>>> d9a329ed
+          branch 'r1.8.0'
+          changeRequest target: 'r1.8.0'
         }
       }
       parallel {
@@ -2976,13 +2742,8 @@
     stage('L??: Speech Checkpoints tests') {
       when {
         anyOf {
-<<<<<<< HEAD
-          branch 'r1.7.2'
-          changeRequest target: 'r1.7.2'
-=======
-          branch 'r1.8.0'
-          changeRequest target: 'r1.8.0'
->>>>>>> d9a329ed
+          branch 'r1.8.0'
+          changeRequest target: 'r1.8.0'
         }
       }
       failFast true
