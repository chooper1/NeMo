pipeline {
  agent {
        docker {
      //image 'nvcr.io/nvidia/pytorch:22.05-py3'
      image 'gitlab-master.nvidia.com:5005/eharper/nemo_containers:megatron_gpt_v16'
      args '--device=/dev/nvidia0 --gpus all -e TRANSFORMERS_OFFLINE=1 --user 0:128 -v /home/TestData:/home/TestData -v $HOME/.cache:/root/.cache --shm-size=8g'
        }
  }
  options {
    timeout(time: 2, unit: 'HOURS')
    disableConcurrentBuilds()
  }

  stages {

    stage('Add git safe directory'){
      steps{
        sh 'git config --global --add safe.directory /var/lib/jenkins/workspace/NeMo_$GIT_BRANCH'
        sh 'git config --global --add safe.directory /raid/JenkinsWorkDir/workspace/NeMo_$GIT_BRANCH'
      }
    }

    stage('nvidia-smi'){
      steps{
        sh 'nvidia-smi'
      }
    }

    stage('Transformers Offline') {
      steps{
        sh 'echo "TRANSFORMERS_OFFLINE="${TRANSFORMERS_OFFLINE}'
      }
    }

    stage('PyTorch version') {
      steps {
        sh 'python -c "import torch; print(torch.__version__)"'
        sh 'python -c "import torchvision; print(torchvision.__version__)"'
      }
    }

    stage('Install test requirements') {
      steps {
        sh 'apt-get update && apt-get install -y bc && pip install -r requirements/requirements_test.txt'
      }
    }

    stage('Code formatting checks') {
      steps {
        sh 'python setup.py style'
      }
    }

    stage('Copyright Headers check') {
      steps {
        sh 'python tests/check_copyright_header.py --dir .'
      }
    }

    // Removed `torch_tts` install option from NeMo>=1.7.0
    // Will add test back if/when we decide to support it again
    // stage('Torch TTS unit tests') {
    //   when {
    //     anyOf {
    //       branch 'main'
    //       changeRequest target: 'main'
    //     }
    //   }
    //   steps {
    //     sh 'pip install ".[torch_tts]"'
    //     sh 'pip list'
    //     sh 'test $(pip list | grep -c lightning) -eq 0'
    //     sh 'test $(pip list | grep -c omegaconf) -eq 0'
    //     sh 'test $(pip list | grep -c hydra) -eq 0'
    //     sh 'pytest -m "torch_tts" --cpu tests/collections/tts/test_torch_tts.py --relax_numba_compat'
    //   }
    // }

    stage('NeMo Installation') {
      steps {
        sh './reinstall.sh release'
      }
    }

    // TODO: remove this when PTL updates their torchtext import logic
    stage('Remove torchtext from PTL Imports') {
      steps {
        sh "sed -i 's/_module_available(\"torchtext\")/False/g' /opt/conda/lib/python3.8/site-packages/pytorch_lightning/utilities/imports.py"
        sh "cat /opt/conda/lib/python3.8/site-packages/pytorch_lightning/utilities/imports.py"
      }
    }

    stage('PyTorch Lightning version') {
      steps {
        sh 'python -c "import pytorch_lightning; print(pytorch_lightning.__version__)"'
      }
    }

    stage('PyTorch Lightning DDP Checks') {
      steps {
        sh 'CUDA_VISIBLE_DEVICES="0,1" python "tests/core_ptl/check_for_ranks.py"'
      }
    }

    stage('Basic Import Checks') {
      steps {
        sh 'python -c "import nemo.collections.asr as nemo_asr"'
        sh 'python -c "import nemo.collections.nlp as nemo_nlp"'
        sh 'python -c "import nemo.collections.tts as nemo_tts"'
      }
    }
    stage('L0: Unit Tests GPU') {
      steps {
        sh 'NEMO_NUMBA_MINVER=0.53 pytest -m "not pleasefixme and not torch_tts" --with_downloads'
      }
    }

    stage('L0: Unit Tests CPU') {
      when {
        anyOf {
          branch 'main'
          changeRequest target: 'main'
        }
      }
      steps {
        sh 'CUDA_VISIBLE_DEVICES="" NEMO_NUMBA_MINVER=0.53 pytest -m "not pleasefixme" --cpu --with_downloads --relax_numba_compat'
      }
    }

    stage('L0: TN/ITN Tests CPU') {
      when {
        anyOf {
          branch 'main'
          changeRequest target: 'main'
        }
      }
      failFast true
      parallel {
        stage('En TN grammars') {
          steps {
            sh 'CUDA_VISIBLE_DEVICES="" python nemo_text_processing/text_normalization/normalize.py --text="1" --cache_dir /home/TestData/nlp/text_norm/ci/grammars/7-29-22'
          }
        }
        stage('En ITN grammars') {
          steps {
            sh 'CUDA_VISIBLE_DEVICES="" python nemo_text_processing/inverse_text_normalization/inverse_normalize.py --language en --text="twenty" --cache_dir /home/TestData/nlp/text_norm/ci/grammars/7-29-22'
          }
        }
        stage('Test En non-deterministic TN & Run all En TN/ITN tests (restore grammars from cache)') {
          steps {
            sh 'CUDA_VISIBLE_DEVICES="" python nemo_text_processing/text_normalization/normalize_with_audio.py --text "\$.01" --n_tagged 2 --cache_dir /home/TestData/nlp/text_norm/ci/grammars/7-29-22'
            sh 'CUDA_VISIBLE_DEVICES="" pytest tests/nemo_text_processing/en/ -m "not pleasefixme" --cpu --tn_cache_dir /home/TestData/nlp/text_norm/ci/grammars/7-29-22'
          }
        }
        stage('Test En Hybrid TN') {
          steps {
            sh 'CUDA_VISIBLE_DEVICES="" python nemo_text_processing/hybrid/wfst_lm_rescoring.py --data /home/TestData/nlp/text_norm/hybrid_tn/test.txt --regenerate_pkl --cache_dir /home/TestData/nlp/text_norm/ci/grammars/7-29-22 | grep "all_correct: True" || exit 1'
          }
        }
      }
    }

    stage('L2: NeMo text processing') {
      when {
        anyOf {
          branch 'main'
          changeRequest target: 'main'
        }
      }
      failFast true
      parallel {
        stage('L2: Eng TN') {
          steps {
            sh 'cd tools/text_processing_deployment && python pynini_export.py --output=/home/TestData/nlp/text_norm/output/ --grammars=tn_grammars --cache_dir /home/TestData/nlp/text_norm/ci/grammars/7-29-22 --language=en && ls -R /home/TestData/nlp/text_norm/output/ && echo ".far files created "|| exit 1'
            sh 'cd nemo_text_processing/text_normalization/ &&  python normalize.py --input_file=/home/TestData/nlp/text_norm/ci/test.txt --input_case="lower_cased" --language=en --output_file=/home/TestData/nlp/text_norm/output/test.pynini.txt --verbose'
            sh 'cat /home/TestData/nlp/text_norm/output/test.pynini.txt'
            sh 'cmp --silent /home/TestData/nlp/text_norm/output/test.pynini.txt /home/TestData/nlp/text_norm/ci/test_goal_py_05-25.txt || exit 1'
            sh 'rm -rf /home/TestData/nlp/text_norm/output/*'
          }
        }

        stage('L2: Eng ITN export') {
          steps {
            sh 'cd tools/text_processing_deployment && python pynini_export.py --output=/home/TestData/nlp/text_denorm/output/ --grammars=itn_grammars --cache_dir /home/TestData/nlp/text_norm/ci/grammars/7-29-22 --language=en && ls -R /home/TestData/nlp/text_denorm/output/ && echo ".far files created "|| exit 1'
            sh 'cd nemo_text_processing/inverse_text_normalization/ &&  python inverse_normalize.py --input_file=/home/TestData/nlp/text_denorm/ci/test.txt --language=en --output_file=/home/TestData/nlp/text_denorm/output/test.pynini.txt --verbose'
            sh 'cmp --silent /home/TestData/nlp/text_denorm/output/test.pynini.txt /home/TestData/nlp/text_denorm/ci/test_goal_py.txt || exit 1'
            sh 'rm -rf /home/TestData/nlp/text_denorm/output/*'
          }
        }
        stage('L2: TN with Audio (audio and raw text)') {
          steps {
            sh 'cd nemo_text_processing/text_normalization && \
            python normalize_with_audio.py --language=en --cache_dir /home/TestData/nlp/text_norm/ci/grammars/7-29-22 --text "The total amounts to \\$4.76." \
            --audio_data /home/TestData/nlp/text_norm/audio_based/audio.wav | tail -n2 | head -n1 > /tmp/out_raw.txt 2>&1 && \
            cmp --silent /tmp/out_raw.txt /home/TestData/nlp/text_norm/audio_based/result.txt || exit 1'
          }
        }
        stage('L2: TN with Audio (audio and text file)') {
          steps {
            sh 'cd nemo_text_processing/text_normalization && \
            python normalize_with_audio.py --language=en --cache_dir /home/TestData/nlp/text_norm/ci/grammars/7-29-22 --text /home/TestData/nlp/text_norm/audio_based/text.txt \
            --audio_data /home/TestData/nlp/text_norm/audio_based/audio.wav | tail -n2 | head -n1 > /tmp/out_file.txt 2>&1 && \
            cmp --silent /tmp/out_file.txt /home/TestData/nlp/text_norm/audio_based/result.txt || exit 1'
          }
        }
        stage('L2: TN with Audio (manifest)') {
          steps {
            sh 'cd nemo_text_processing/text_normalization && \
            python normalize_with_audio.py --language=en --audio_data /home/TestData/nlp/text_norm/audio_based/manifest.json --n_tagged=120 --cache_dir /home/TestData/nlp/text_norm/ci/grammars/7-29-22'
          }
        }
      }
    }

    stage('L0: Computer Vision Integration') {
      when {
        anyOf {
          branch 'main'
          changeRequest target: 'main'
        }
      }
      failFast true
      parallel {
        stage ('MNIST image classification with LeNet-5 Integration Test - on CPU') {
          steps {
            sh 'cd examples/cv && \
            python mnist_lenet5_image_classification_pure_lightning.py trainer.devices=1 \
            trainer.accelerator="cpu" \
            trainer.fast_dev_run=true model.dataset.data_folder=/home/TestData \
            && rm -rf outputs'
          }
        }
      }
    }

    // We have no integration tests, please enable this when one is added
    // stage('L0: Integration Tests GPU') {
    //   steps {
    //     sh 'pytest -s -m "integration and not skipduringci and not pleasefixme"'
    //   }
    // }

    // stage('L0: Integration Tests CPU') {
    //   when {
    //     anyOf{
    //       branch 'main'
    //       changeRequest target: 'main'
    //     }
    //   }
    //   steps {
    //     sh 'pytest -s -m "integration and not pleasefixme" --cpu'
    //   }
    // }

    // We have no system tests, please enable this when one is added
    // stage('L1: System Tests GPU') {
    //   steps {
    //     sh 'pytest -m "system and not skipduringci and not pleasefixme"'
    //   }
    // }

    // stage('L1: System Tests CPU') {
    //   when {
    //     anyOf{
    //       branch 'dev
    //       changeRequest target: 'main'
    //     }
    //   }
    //   steps {
    //     sh 'pytest -m "system and not pleasefixme" --cpu'
    //   }
    // }

    stage('L2: ASR dev run') {
      when {
        anyOf {
          branch 'main'
          changeRequest target: 'main'
        }
      }
      failFast true
      parallel {
        stage('Speech to Text') {
          steps {
            sh 'python examples/asr/asr_ctc/speech_to_text_ctc.py \
            model.train_ds.manifest_filepath=/home/TestData/an4_dataset/an4_train.json \
            model.validation_ds.manifest_filepath=/home/TestData/an4_dataset/an4_val.json \
            trainer.devices=[0] \
            trainer.accelerator="gpu" \
            +trainer.fast_dev_run=True \
            exp_manager.exp_dir=examples/asr/speech_to_text_results'
            sh 'rm -rf examples/asr/speech_to_text_results'
          }
        }

        stage('L2: Speech to Text WPE - CitriNet') {
          steps {
            sh 'python examples/asr/asr_ctc/speech_to_text_ctc_bpe.py \
            --config-path="../conf/citrinet/" --config-name="config_bpe" \
            model.train_ds.manifest_filepath=/home/TestData/an4_dataset/an4_train.json \
            model.validation_ds.manifest_filepath=/home/TestData/an4_dataset/an4_val.json \
            model.tokenizer.dir="/home/TestData/asr_tokenizers/an4_wpe_128/" \
            model.tokenizer.type="wpe" \
            trainer.devices=[1] \
            trainer.accelerator="gpu" \
            +trainer.fast_dev_run=True \
            exp_manager.exp_dir=examples/asr/speech_to_text_wpe_results'
            sh 'rm -rf examples/asr/speech_to_text_wpe_results'
          }
        }

        stage('L2: Speech Pre-training - CitriNet') {
          steps {
            sh 'python examples/asr/speech_pretraining/speech_pre_training.py \
            --config-path="../conf/ssl/citrinet/" --config-name="citrinet_ssl_ci" \
            model.train_ds.manifest_filepath=/home/TestData/an4_dataset/an4_train.json \
            model.validation_ds.manifest_filepath=/home/TestData/an4_dataset/an4_val.json \
            trainer.devices=[1] \
            trainer.accelerator="gpu" \
            +trainer.fast_dev_run=True \
            exp_manager.exp_dir=examples/asr/speech_pre_training_results'
            sh 'rm -rf examples/asr/speech_pre_training_results'
          }
        }

        stage('L2: Speech Pre-training - Wav2Vec') {
          steps {
            sh 'python examples/asr/speech_pretraining/speech_pre_training.py \
            --config-path="../conf/ssl/wav2vec/" --config-name="wav2vec_ci" \
            model.train_ds.manifest_filepath=/home/TestData/an4_dataset/an4_train.json \
            model.validation_ds.manifest_filepath=/home/TestData/an4_dataset/an4_val.json \
            trainer.devices=[1] \
            trainer.accelerator="gpu" \
            +trainer.fast_dev_run=True \
            exp_manager.exp_dir=examples/asr/speech_pre_training_results'
            sh 'rm -rf examples/asr/speech_pre_training_results'
          }
        }

        stage('L2: Speech to Text WPE - Conformer') {
          steps {
            sh 'python examples/asr/asr_ctc/speech_to_text_ctc_bpe.py \
            --config-path="../conf/conformer" --config-name="conformer_ctc_bpe" \
            model.train_ds.manifest_filepath=/home/TestData/an4_dataset/an4_train.json \
            model.validation_ds.manifest_filepath=/home/TestData/an4_dataset/an4_val.json \
            model.tokenizer.dir="/home/TestData/asr_tokenizers/an4_wpe_128/" \
            model.tokenizer.type="wpe" \
            model.train_ds.batch_size=4 \
            model.validation_ds.batch_size=4 \
            trainer.devices=[1] \
            trainer.accelerator="gpu" \
            +trainer.fast_dev_run=True \
            exp_manager.exp_dir=examples/asr/speech_to_text_wpe_conformer_results'
            sh 'rm -rf examples/asr/speech_to_text_wpe_conformer_results'
          }
        }
      }
    }

    stage('L2: ASR dev run - part two') {
      when {
        anyOf {
          branch 'main'
          changeRequest target: 'main'
        }
      }
      failFast true
      parallel {
        stage('L2: Speech to Text WPE - Squeezeformer') {
          steps {
            sh 'python examples/asr/asr_ctc/speech_to_text_ctc_bpe.py \
            --config-path="../conf/squeezeformer" --config-name="squeezeformer_ctc_bpe" \
            model.train_ds.manifest_filepath=/home/TestData/an4_dataset/an4_train.json \
            model.validation_ds.manifest_filepath=/home/TestData/an4_dataset/an4_val.json \
            model.tokenizer.dir="/home/TestData/asr_tokenizers/an4_wpe_128/" \
            model.tokenizer.type="wpe" \
            model.encoder.d_model=144 \
            model.train_ds.batch_size=4 \
            model.validation_ds.batch_size=4 \
            trainer.devices=[0] \
            trainer.accelerator="gpu" \
            +trainer.fast_dev_run=True \
            exp_manager.exp_dir=examples/asr/speech_to_text_wpe_squeezeformer_results'
            sh 'rm -rf examples/asr/speech_to_text_wpe_squeezeformer_results'
          }
        }
      }
    }


    stage('L2: Speaker dev run') {
      when {
        anyOf {
          branch 'main'
          changeRequest target: 'main'
        }
      }
      failFast true
      parallel {

        stage('Speaker Recognition') {
          steps {
            sh 'python examples/speaker_tasks/recognition/speaker_reco.py \
            model.train_ds.batch_size=10 \
            model.validation_ds.batch_size=2 \
            model.train_ds.manifest_filepath=/home/TestData/an4_speaker/train.json \
            model.validation_ds.manifest_filepath=/home/TestData/an4_speaker/dev.json \
            trainer.devices=[1] \
            trainer.accelerator="gpu" \
            +trainer.fast_dev_run=True \
            exp_manager.exp_dir=examples/speaker_tasks/recognition/speaker_recognition_results'
            sh 'rm -rf examples/speaker_tasks/recognition/speaker_recognition_results'
          }
        }

        stage('Speech to Label') {
          steps {
            sh 'python examples/asr/speech_classification/speech_to_label.py \
            model.train_ds.manifest_filepath=/home/TestData/speech_commands/train_manifest.json \
            model.validation_ds.manifest_filepath=/home/TestData/speech_commands/test_manifest.json \
            model.test_ds.manifest_filepath=/home/TestData/speech_commands/test_manifest.json \
            trainer.devices=[1] \
            trainer.accelerator="gpu" \
            +trainer.fast_dev_run=True \
            model.preprocessor._target_=nemo.collections.asr.modules.AudioToMelSpectrogramPreprocessor \
            ~model.preprocessor.window_size \
            ~model.preprocessor.window_stride \
            ~model.preprocessor.window \
            ~model.preprocessor.n_mels \
            ~model.preprocessor.n_mfcc \
            ~model.preprocessor.n_fft \
            exp_manager.exp_dir=examples/asr/speech_to_label_results'
            sh 'rm -rf examples/asr/speech_to_label_results'
          }
        }


        stage('Speaker Diarization with ASR Inference') {
          steps {
            sh 'python examples/speaker_tasks/diarization/offline_diarization_with_asr.py \
	    diarizer.manifest_filepath=/home/TestData/an4_diarizer/an4_manifest.json \
            diarizer.speaker_embeddings.model_path=/home/TestData/an4_diarizer/spkr.nemo \
            diarizer.speaker_embeddings.parameters.save_embeddings=True \
            diarizer.speaker_embeddings.parameters.window_length_in_sec=[1.5] \
            diarizer.speaker_embeddings.parameters.shift_length_in_sec=[0.75] \
            diarizer.speaker_embeddings.parameters.multiscale_weights=[1.0] \
            diarizer.asr.model_path=QuartzNet15x5Base-En \
            diarizer.asr.parameters.asr_based_vad=True \
            diarizer.out_dir=examples/speaker_tasks/diarization/speaker_diarization_asr_results'
            sh 'rm -rf examples/speaker_tasks/diarization/speaker_diarization_asr_results'
          }
        }

        stage('Speaker Diarization Inference') {
          steps {
            sh 'python examples/speaker_tasks/diarization/offline_diarization.py \
	    diarizer.manifest_filepath=/home/TestData/an4_diarizer/an4_manifest.json \
            diarizer.speaker_embeddings.model_path=/home/TestData/an4_diarizer/spkr.nemo \
            diarizer.speaker_embeddings.parameters.save_embeddings=True \
            diarizer.speaker_embeddings.parameters.window_length_in_sec=1.5 \
            diarizer.speaker_embeddings.parameters.shift_length_in_sec=0.75 \
            diarizer.speaker_embeddings.parameters.multiscale_weights=null \
            diarizer.vad.model_path=/home/TestData/an4_diarizer/MatchboxNet_VAD_3x2.nemo \
            diarizer.out_dir=examples/speaker_tasks/diarization/speaker_diarization_results'
            sh 'rm -rf examples/speaker_tasks/diarization/speaker_diarization_results'
          }
        }
	
        stage('Multispeaker ASR Data Simulation') {
          steps {
            sh 'python tools/speech_data_simulator/multispeaker_simulator.py \
<<<<<<< HEAD
            --config-path='tools/speech_data_simulator/conf' --config-name='data_simulator.yaml' \
            data_simulator.random_seed=42 \
            data_simulator.manifest_path=/home/TestData/LibriSpeechShort/dev-clean-align-short.json \
            data_simulator.outputs.output_dir=./test_simulator \
            data_simulator.session_config.num_sessions=1 \
            data_simulator.session_config.session_length=60
=======
            --config-path=conf --config-name=data_simulator.yaml \
            data_simulator.random_seed=42 \
            data_simulator.manifest_filepath=/home/TestData/LibriSpeechShort/dev-clean-align-short.json \
            data_simulator.outputs.output_dir=./test_simulator \
            data_simulator.session_config.num_sessions=2 \
            data_simulator.session_config.session_length=60'
>>>>>>> 6abfbbfd
            sh 'rm -rf ./test_simulator'
          }
        }
      }
    }
    // TODO: Enable test after 21.08 container is used.
    // stage('L2: ASR DALI dev run') {
    //   when {
    //     anyOf {
    //       branch 'main'
    //       changeRequest target: 'main'
    //     }
    //   }
    //   failFast true
    //   parallel {
    //     stage('Speech to Text - DALI AudioToMelSpectrogramPreprocessor') {
    //       steps {
    //         sh 'python examples/asr/asr_ctc/speech_to_text_ctc.py \
    //         model.train_ds.manifest_filepath=/home/TestData/an4_dataset/an4_train.json \
    //         +model.train_ds.use_dali=True \
    //         model.validation_ds.manifest_filepath=/home/TestData/an4_dataset/an4_val.json \
    //         +model.validation_ds.use_dali=True \
    //         trainer.devices=[0] \
    //         trainer.accelerator="gpu" \
    //         +trainer.fast_dev_run=True \
    //         exp_manager.exp_dir=examples/asr/speech_to_text_results'
    //         sh 'rm -rf examples/asr/speech_to_text_results'
    //       }
    //     }
    //    stage('Speech to Text BPE - DALI AudioToMelSpectrogramPreprocessor') {
    //       steps {
    //         sh 'python examples/asr/asr_ctc/speech_to_text_bpe.py \
    //         --config-path="../conf/citrinet/" --config-name="config_bpe" \
    //         model.tokenizer.dir="/home/TestData/asr_tokenizers/an4_wpe_128/" \
    //         model.tokenizer.type="wpe" \
    //         model.train_ds.manifest_filepath=/home/TestData/an4_dataset/an4_train.json \
    //         +model.train_ds.use_dali=True \
    //         model.validation_ds.manifest_filepath=/home/TestData/an4_dataset/an4_val.json \
    //         +model.validation_ds.use_dali=True \
    // 	       trainer.devices=[0] \
    //         trainer.accelerator="gpu" \
    //         +trainer.fast_dev_run=True \
    //         exp_manager.exp_dir=examples/asr/speech_to_text_wpe_results'
    //         sh 'rm -rf examples/asr/speech_to_text_wpe_results'
    //       }
    //     }
    //     // TODO: This would fail due to an unnecessary torchaudio import.
    //     //       To be enabled once torchaudio is available in the container used for CI
    //     // stage('Speech to Text - DALI AudioToMFCCPreprocessor') {
    //     //   steps {
    //     //     sh 'python examples/asr/asr_ctc/speech_to_text_ctc.py \
    //     //     model.train_ds.manifest_filepath=/home/TestData/an4_dataset/an4_train.json \
    //     //     +model.train_ds.use_dali=True \
    //     //     model.validation_ds.manifest_filepath=/home/TestData/an4_dataset/an4_val.json \
    //     //     +model.validation_ds.use_dali=True \
    //     //     model.preprocessor._target_=nemo.collections.asr.modules.AudioToMFCCPreprocessor \
    //     //     ~model.preprocessor.normalize \
    //     //     ~model.preprocessor.features \
    //     //     ~model.preprocessor.frame_splicing \
    //     //     ~model.preprocessor.dither \
    //     //     ~model.preprocessor.stft_conv \
    //     //     +model.n_mels=64 \
    //     //     +model.n_mfcc=64 \
    //     //     trainer.devices=[1] \
    //     //     trainer.accelerator="gpu" \
    //     //     +trainer.fast_dev_run=True \
    //     //     exp_manager.exp_dir=examples/asr/speech_to_text_results'
    //     //     sh 'rm -rf examples/asr/speech_to_text_results'
    //     //   }
    //     // }
    //   }
    // }

    // TODO: Add back once CI is updated
    // stage('L2: ASR RNNT dev run') {
    //   when {
    //     anyOf {
    //       branch 'main'
    //       changeRequest target: 'main'
    //     }
    //   }
    //   failFast true
    //   parallel {
    //     stage('Speech to Text - RNNT') {
    //       steps {
    //         sh 'STRICT_NUMBA_COMPAT_CHECK=false python examples/asr/asr_transducer/speech_to_text_rnnt.py \
    //         --config-path="../conf/contextnet_rnnt/" --config-name="config_rnnt.yaml" \
    //         model.train_ds.manifest_filepath=/home/TestData/an4_dataset/an4_train.json \
    //         model.validation_ds.manifest_filepath=/home/TestData/an4_dataset/an4_val.json \
    //         model.train_ds.batch_size=2 \
    //         model.validation_ds.batch_size=2 \
    //         trainer.devices=[0] \
    //         trainer.accelerator="gpu" \
    //         +trainer.fast_dev_run=True \
    //         exp_manager.exp_dir=examples/asr/speech_to_text_rnnt_results'
    //         sh 'rm -rf examples/asr/speech_to_text_rnnt_results'
    //       }
    //     }
    //     stage('L2: Speech to Text RNNT WPE') {
    //       steps {
    //         sh 'STRICT_NUMBA_COMPAT_CHECK=false python examples/asr/asr_transducer/speech_to_text_rnnt_bpe.py \
    //         --config-path="../conf/contextnet_rnnt/" --config-name="config_rnnt_bpe.yaml" \
    //         model.train_ds.manifest_filepath=/home/TestData/an4_dataset/an4_train.json \
    //         model.validation_ds.manifest_filepath=/home/TestData/an4_dataset/an4_val.json \
    //         model.train_ds.batch_size=2 \
    //         model.validation_ds.batch_size=2 \
    //         model.tokenizer.dir="/home/TestData/asr_tokenizers/an4_wpe_128/" \
    //         model.tokenizer.type="wpe" \
    //         trainer.devices=[0] \
    //         trainer.accelerator="gpu" \
    //         +trainer.fast_dev_run=True \
    //         exp_manager.exp_dir=examples/asr/speech_to_text_rnnt_wpe_results'
    //         sh 'rm -rf examples/asr/speech_to_text_rnnt_wpe_results'
    //       }
    //     }
    //   }
    // }

    stage('L2: ASR Multi-dataloader dev run') {
      when {
        anyOf {
          branch 'main'
          changeRequest target: 'main'
        }
      }
      failFast true
      parallel {
        stage('Speech to Text multi-dataloader') {
          steps {
            sh 'python examples/asr/asr_ctc/speech_to_text_ctc.py \
            model.train_ds.manifest_filepath=/home/TestData/an4_dataset/an4_train.json \
            model.validation_ds.manifest_filepath=[/home/TestData/an4_dataset/an4_val.json,/home/TestData/an4_dataset/an4_val.json] \
            trainer.devices=[0] \
            trainer.accelerator="gpu" \
            trainer.max_epochs=1 \
            trainer.max_steps=1 \
            +trainer.num_sanity_val_steps=1 \
            exp_manager.exp_dir=examples/asr/speech_to_text_results'
            sh 'rm -rf examples/asr/speech_to_text_results'
          }
        }

        stage('Speech to Label multi-dataloader') {
          steps {
            sh 'python examples/asr/speech_classification/speech_to_label.py \
            model.train_ds.manifest_filepath=/home/TestData/speech_commands/train_manifest.json \
            model.validation_ds.manifest_filepath=[/home/TestData/speech_commands/test_manifest.json,/home/TestData/speech_commands/test_manifest.json] \
            trainer.devices=[1] \
            trainer.accelerator="gpu" \
            trainer.max_epochs=1 \
            trainer.max_steps=1 \
            +trainer.num_sanity_val_steps=1 \
            model.preprocessor._target_=nemo.collections.asr.modules.AudioToMelSpectrogramPreprocessor \
            ~model.preprocessor.window_size \
            ~model.preprocessor.window_stride \
            ~model.preprocessor.window \
            ~model.preprocessor.n_mels \
            ~model.preprocessor.n_mfcc \
            ~model.preprocessor.n_fft \
            exp_manager.exp_dir=examples/asr/speech_to_label_results'
            sh 'rm -rf examples/asr/speech_to_label_results'
          }
        }
      }
    }

    stage('L2: ASR Adapters') {
      when {
        anyOf {
          branch 'main'
          changeRequest target: 'main'
        }
      }
      failFast true
      parallel {
        stage('ASR Adapters') {
          steps {
            sh 'python examples/asr/asr_adapters/train_asr_adapter.py \
            model.pretrained_model="stt_en_conformer_ctc_small" \
            model.adapter.adapter_name="an4" \
            model.adapter.in_features=176 \
            model.train_ds.manifest_filepath=/home/TestData/an4_dataset/an4_train.json \
            model.validation_ds.manifest_filepath=/home/TestData/an4_dataset/an4_val.json \
            trainer.max_steps=5 \
            trainer.devices=[0] \
            trainer.accelerator="gpu" \
            +trainer.fast_dev_run=True \
            exp_manager.exp_dir=examples/asr/speech_to_text_adapters_results'
            sh 'rm -rf examples/asr/speech_to_text_adapters_results'
          }
        }

      }
    }

    stage('L2: Speech Transcription') {
      when {
        anyOf {
          branch 'main'
          changeRequest target: 'main'
        }
      }
      failFast true
      parallel {
        stage('Speech to Text Transcribe') {
          steps {
            sh 'python examples/asr/transcribe_speech.py \
            pretrained_name="QuartzNet15x5Base-En" \
            audio_dir="/home/TestData/an4_transcribe/test_subset/" \
            output_filename="stt_test_res.json" \
            amp=true'
            sh 'rm -rf stt_test_res.json'
          }
        }
      }
    }

    stage('L2: Segmentation Tool') {
      when {
            anyOf {
              branch 'main'
              changeRequest target: 'main'
            }
      }
      stages {
        stage('Install ctc_segmentation requirements') {
            steps {
            sh 'cd tools/ctc_segmentation && \
            pip install -r requirements.txt && \
            DEBIAN_FRONTEND=noninteractive apt-get install -y --no-install-recommends ffmpeg'
            }
        }

        stage('Parallel ctc_segmentation test') {
          failFast true
          parallel {
            stage('L2: Eng CitriNet with .wav') {
              steps {
                sh 'cd tools/ctc_segmentation && \
            TIME=`date +"%Y-%m-%d-%T"` && \
            /bin/bash run_segmentation.sh \
            --MODEL_NAME_OR_PATH="stt_en_citrinet_512_gamma_0_25" \
            --DATA_DIR=/home/TestData/ctc_segmentation/eng \
            --OUTPUT_DIR=/home/TestData/ctc_segmentation/eng/output${TIME} \
            --LANGUAGE=en \
            --USE_NEMO_NORMALIZATION="TRUE" && \
            python /home/TestData/ctc_segmentation/verify_alignment.py \
            -r /home/TestData/ctc_segmentation/eng/eng_valid_segments_1.7.txt \
            -g /home/TestData/ctc_segmentation/eng/output${TIME}/verified_segments/nv_test_segments.txt && \
            rm -rf /home/TestData/ctc_segmentation/eng/output${TIME}'
              }
            }
            stage('L2: Ru QN with mp3') {
              steps {
                sh 'cd tools/ctc_segmentation && \
            TIME=`date +"%Y-%m-%d-%T"` && \
            /bin/bash run_segmentation.sh \
            --MODEL_NAME_OR_PATH=/home/TestData/ctc_segmentation/QuartzNet15x5-Ru-e512-wer14.45.nemo \
            --DATA_DIR=/home/TestData/ctc_segmentation/ru \
            --OUTPUT_DIR=/home/TestData/ctc_segmentation/ru/output${TIME} \
            --LANGUAGE=ru \
            --ADDITIONAL_SPLIT_SYMBOLS=";" && \
            python /home/TestData/ctc_segmentation/verify_alignment.py \
            -r /home/TestData/ctc_segmentation/ru/valid_ru_segments_1.7.txt \
            -g /home/TestData/ctc_segmentation/ru/output${TIME}/verified_segments/ru_segments.txt && \
            rm -rf /home/TestData/ctc_segmentation/ru/output${TIME}'
              }
            }
          }
        }
      }
    }

    stage('L2: G2P Models') {
      when {
        anyOf {
          branch 'main'
          changeRequest target: 'main'
        }
      }
      failFast true
      parallel {
        stage('G2P Conformer training, evaluation and inference') {
          steps {
            sh 'cd examples/text_processing/g2p && \
                TIME=`date +"%Y-%m-%d-%T"` && OUTPUT_DIR_CONFORMER=output_ctc_${TIME} && \
                python g2p_train_and_evaluate.py \
                    train_manifest=/home/TestData/g2p/g2p.json \
                    validation_manifest=/home/TestData/g2p/g2p.json \
                    model.test_ds.manifest_filepath=/home/TestData/g2p/g2p.json \
                    model.tokenizer.dir=/home/TestData/g2p/tokenizer_spe_unigram_v512 \
                    trainer.max_epochs=1 \
                    model.max_source_len=64 \
                    trainer.devices=[0] \
                    do_training=True \
                    do_testing=True \
                    exp_manager.exp_dir=${OUTPUT_DIR_CONFORMER} \
                    +exp_manager.use_datetime_version=False\
                    +exp_manager.version=test \
                    --config-name=g2p_conformer_ctc && \
                python g2p_inference.py \
                    pretrained_model=${OUTPUT_DIR_CONFORMER}/G2P-Conformer-CTC/test/checkpoints/G2P-Conformer-CTC.nemo \
                    manifest_filepath=/home/TestData/g2p/g2p.json \
                    phoneme_field=text'
              }
            }
            stage('ByT5G2P training, evaluation and inference') {
              steps {
                sh 'TRANSFORMERS_OFFLINE=0 && cd examples/text_processing/g2p && \
                    TIME=`date +"%Y-%m-%d-%T"` && OUTPUT_DIR_T5=output_byt5_${TIME} && \
                    python g2p_train_and_evaluate.py \
                        train_manifest=/home/TestData/g2p/g2p.json \
                        validation_manifest=/home/TestData/g2p/g2p.json \
                        model.test_ds.manifest_filepath=/home/TestData/g2p/g2p.json \
                        trainer.max_epochs=1 \
                        model.max_source_len=64 \
                        trainer.devices=[1] \
                        do_training=True \
                        do_testing=True \
                        exp_manager.exp_dir=${OUTPUT_DIR_T5} \
                        +exp_manager.use_datetime_version=False\
                        +exp_manager.version=test && \
                    python g2p_inference.py \
                        pretrained_model=${OUTPUT_DIR_T5}/T5G2P/test/checkpoints/T5G2P.nemo \
                        manifest_filepath=/home/TestData/g2p/g2p.json \
                        phoneme_field=text && TRANSFORMERS_OFFLINE=1'
              }
            }
           stage('HeteronymClassificationModel training, evaluation and inference') {
              steps {
                sh 'cd examples/text_processing/g2p && \
                    TIME=`date +"%Y-%m-%d-%T"` && OUTPUT_DIR=output_${TIME} && \
                    python heteronym_classification_train_and_evaluate.py \
                        train_manifest=/home/TestData/g2p/heteronym_classification.json \
                        validation_manifest=/home/TestData/g2p/heteronym_classification.json \
                        test_manifest=/home/TestData/g2p/heteronym_classification.json \
                        model.wordids=/home/TestData/g2p/wordids.tsv \
                        trainer.max_epochs=1 \
                        model.max_seq_length=64 \
                        do_training=True \
                        do_testing=True \
                        exp_manager.exp_dir=${OUTPUT_DIR} \
                        +exp_manager.use_datetime_version=False\
                        +exp_manager.version=test && \
                    python heteronym_classification_inference.py \
                        manifest=/home/TestData/g2p/heteronym_classification.json \
                        pretrained_model=${OUTPUT_DIR}/HeteronymClassification/test/checkpoints/HeteronymClassification.nemo \
                        output_file=preds.json'
              }
            }
          }
        }

    // TODO: add test once megatron-bert is supported again
    // stage('L2: Multi-GPU Megatron finetuning') {
    //   when {
    //     anyOf {
    //       branch 'main'
    //       changeRequest target: 'main'
    //     }
    //   }
    //   failFast true
    //   parallel {
    //     stage('L2: Cased Megatron finetuning on MRPC') {
    //       steps {
    //         sh 'cd examples/nlp/glue_benchmark && \
    //     python glue_benchmark.py \
    //     model.dataset.data_dir=/home/TestData/nlp/glue_fake/MRPC \
    //     trainer.devices=[0,1] \
    //     trainer.accelerator="gpu" \
    //     +trainer.fast_dev_run=true \
    //     model.dataset.use_cache=false \
    //     model.language_model.pretrained_model_name=megatron-bert-345m-cased \
    //     trainer.accelerator=gpu \
    //     trainer.strategy=ddp \
    //     exp_manager=null'
    //       }
    //     }
    //   }
    // }

    stage('L2: STS-b') {
      when {
        anyOf {
          branch 'main'
          changeRequest target: 'main'
        }
      }
      failFast true
      parallel {
        stage('GLUE STS-b with AlBERT') {
          steps {
            sh 'python examples/nlp/glue_benchmark/glue_benchmark.py \
            model.dataset.use_cache=false \
            model.task_name=sts-b \
            model.dataset.data_dir=/home/TestData/nlp/glue_fake/STS-B \
            trainer.devices=[1] \
            trainer.accelerator="gpu" \
            +trainer.fast_dev_run=True \
            model.language_model.pretrained_model_name=albert-base-v1 \
            exp_manager=null'
          }
        }
        stage('Test Restore Punctuation & Capitalization with AlBERT') {
          steps {
            sh 'data_dir="$(mktemp -d -p "$(pwd)")" && \
            cp /home/TestData/nlp/token_classification_punctuation/*.txt "${data_dir}"/ && \
            python examples/nlp/token_classification/punctuation_capitalization_train_evaluate.py \
              +do_training=false \
              +do_testing=true \
              pretrained_model=/home/TestData/nlp/pretrained_models/Punctuation_and_Capitalization_albert.nemo \
              +model.test_ds.use_cache=false \
              ~model.train_ds \
              ~model.validation_ds \
              model.test_ds.ds_item="${data_dir}" \
              trainer.devices=[1] \
              trainer.accelerator="gpu" \
              exp_manager=null && \
            rm -rf "${data_dir}"'
          }
        }
        stage('Test Restore Punctuation & Capitalization with RoBERTa') {
          steps {
            sh 'data_dir="$(mktemp -d -p "$(pwd)")" && \
            cp /home/TestData/nlp/token_classification_punctuation/*.txt "${data_dir}"/ && \
            python examples/nlp/token_classification/punctuation_capitalization_train_evaluate.py \
              +do_training=false \
              +do_testing=true \
              pretrained_model=/home/TestData/nlp/pretrained_models/Punctuation_and_Capitalization_roberta.nemo \
              +model.test_ds.use_cache=false \
              ~model.train_ds \
              ~model.validation_ds \
              model.test_ds.ds_item="${data_dir}" \
              trainer.devices=[1] \
              trainer.accelerator="gpu" \
              exp_manager=null && \
            rm -rf "${data_dir}"'
          }
        }
      }
    }
    stage('L2: Dialogue Classification') {
      when {
        anyOf {
          branch 'main'
          changeRequest target: 'main'
        }
      }
      failFast true
      parallel {
        stage('Dialogue: Intent and slot classification using GPT') {
          steps {
            sh 'TRANSFORMERS_OFFLINE=0 && cd examples/nlp/dialogue && \
            python dialogue.py \
            model.dataset.data_dir=/home/TestData/nlp/sgd_small \
            model.language_model.lm_checkpoint=/home/TestData/nlp/gpt2/pytorch_model.bin\
            model.tokenizer.vocab_file=/home/TestData/nlp/gpt2/vocab.json\
            model.dataset.dialogues_example_dir=sgd_gen_outputs \
            model.dataset.task_name=debug_sample \
            trainer.max_steps=1 \
            trainer.max_epochs=1 \
            model.train_ds.batch_size=2 \
            model.validation_ds.batch_size=2 \
            model.test_ds.batch_size=2 \
            model.nemo_path=null \
            trainer.val_check_interval=0.0 \
            trainer.devices=[0] \
            model.dataset.use_cache=false \
            model.tokenizer.special_tokens={pad_token:"endoftext"} \
            model.tokenizer.tokenizer_name=gpt2 \
            model.tokenizer.vocab_file=/home/TestData/nlp/gpt2/vocab.json\
            model.language_model.pretrained_model_name=/home/TestData/nlp/gpt2 \
            trainer.accelerator=gpu \
            exp_manager=null  && \
            rm -rf sgd_gen_outputs'
          }
        }
        stage('Intent and slot classification using SGDQA') {
          steps {
            sh 'TRANSFORMERS_OFFLINE=0 && cd examples/nlp/dialogue && \
            python dialogue.py \
            model.dataset.data_dir=/home/TestData/nlp/sgd_small \
            model.dataset.dialogues_example_dir=sgd_gen_bert_outputs \
            model.dataset.task_name=debug_sample \
            trainer.max_steps=1 \
            trainer.max_epochs=1 \
            model.train_ds.batch_size=2 \
            model.validation_ds.batch_size=2 \
            model.test_ds.batch_size=2 \
            model.dataset.num_tasks=6 \
            model.nemo_path=null \
            trainer.val_check_interval=0.0 \
            trainer.devices=[0] \
            model.dataset.use_cache=false \
            model.language_model.pretrained_model_name=bert-base-cased \
            trainer.accelerator=gpu \
            exp_manager=null  && \
            rm -rf sgd_gen_bert_outputs'
          }
        }
        stage('Intent and slot classification using IntentSlotClassificationModel') {
          steps {
            sh 'TRANSFORMERS_OFFLINE=0 && cd examples/nlp/dialogue && \
            python dialogue.py \
            model.dataset.data_dir=/home/TestData/nlp/processed_assistant \
            model.dataset.dialogues_example_dir=sgd_gen_bert_intent_classification_outputs \
            model.dataset.task=assistant \
            trainer.max_steps=1 \
            trainer.max_epochs=1 \
            model.train_ds.batch_size=2 \
            model.validation_ds.batch_size=2 \
            model.test_ds.batch_size=2 \
            model.nemo_path=null \
            trainer.val_check_interval=0.0 \
            trainer.devices=[0] \
            model.dataset.use_cache=false \
            model.language_model.pretrained_model_name=bert-base-uncased \
            trainer.accelerator=gpu \
            exp_manager=null  && \
            rm -rf sgd_gen_bert_intent_classification_outputs && TRANSFORMERS_OFFLINE=1'
          }
        }
        stage('Intent classification using ZeroShotIntentModel') {
          steps {
            sh 'TRANSFORMERS_OFFLINE=0 && cd examples/nlp/dialogue && \
            python dialogue.py \
            do_training=False \
            model.dataset.data_dir=/home/TestData/nlp/drive_thru_revised \
            model.original_nemo_checkpoint=/home/TestData/nlp/drive_thru_revised/zeroshotintent_en_bert_base_uncased.nemo \
            model.dataset.dialogues_example_dir=sgd_gen_zero_shot_intent_classification_outputs \
            model.dataset.task=zero_shot \
            model.dataset.prompt_template="This example is" \
            trainer.max_steps=1 \
            trainer.max_epochs=1 \
            model.train_ds.batch_size=2 \
            model.validation_ds.batch_size=2 \
            model.test_ds.batch_size=2 \
            model.nemo_path=null \
            trainer.val_check_interval=0.0 \
            trainer.devices=[1] \
            model.dataset.use_cache=false \
            model.language_model.pretrained_model_name=bert-base-uncased \
            trainer.accelerator=gpu \
            exp_manager=null  && \
            rm -rf sgd_gen_zero_shot_intent_classification_outputs && TRANSFORMERS_OFFLINE=1'
          }
        }
        stage('Design Intent classification using ZeroShotIntentModel') {
          steps {
            sh 'TRANSFORMERS_OFFLINE=0 && cd examples/nlp/dialogue && \
            python dialogue.py \
            do_training=False \
            model.dataset.data_dir=/home/TestData/nlp/design_dataset \
            model.original_nemo_checkpoint=/home/TestData/nlp/drive_thru_revised/zeroshotintent_en_bert_base_uncased.nemo \
            model.dataset.dialogues_example_dir=design_zero_shot_intent_classification_outputs \
            model.dataset.task=design \
            model.dataset.prompt_template="This example is related to" \
            model.library=megatron \
            trainer.max_steps=1 \
            trainer.max_epochs=1 \
            model.train_ds.batch_size=2 \
            model.validation_ds.batch_size=2 \
            model.test_ds.batch_size=2 \
            model.nemo_path=null \
            trainer.val_check_interval=0.0 \
            trainer.devices=[1] \
            model.dataset.use_cache=false \
            model.language_model.pretrained_model_name=bert-base-uncased \
            trainer.accelerator=gpu \
            exp_manager=null  && \
            rm -rf design_zero_shot_intent_classification_outputs && TRANSFORMERS_OFFLINE=1'
          }
        }
        stage('Design Intent classification using ZeroShotIntentModel BART Classifier') {
          steps {
            sh 'TRANSFORMERS_OFFLINE=0 && cd examples/nlp/dialogue && \
            python dialogue.py \
            do_training=False \
            model.dataset.data_dir=/home/TestData/nlp/design_dataset \
            model.original_nemo_checkpoint=/home/TestData/nlp/drive_thru_revised/zeroshotintent_en_bert_base_uncased.nemo \
            model.dataset.dialogues_example_dir=design_zero_shot_intent_classification_bart_outputs \
            model.dataset.task=design \
            model.dataset.prompt_template="This example is related to" \
            model.library=huggingface \
            trainer.devices=[1] \
            model.dataset.use_cache=false \
            model.language_model.pretrained_model_name=bert-base-uncased \
            trainer.accelerator=gpu \
            exp_manager=null  && \
            rm -rf design_zero_shot_intent_classification_bart_outputs && TRANSFORMERS_OFFLINE=1'
          }
        }
        stage('Design Intent classification using DialogueNearestNeighbourModel') {
          steps {
            sh 'TRANSFORMERS_OFFLINE=0 && cd examples/nlp/dialogue && \
            python dialogue.py \
            do_training=False \
            model.dataset.data_dir=/home/TestData/nlp/design_dataset \
            model.dataset.dialogues_example_dir=design_dialogue_nearest_neighbour_classification_outputs \
            model.dataset.task=design \
            model.dataset.prompt_template="" \
            model.library=huggingface \
            trainer.devices=[0] \
            model.dataset.use_cache=false \
            model.language_model.pretrained_model_name=sentence-transformers/all-MiniLM-L6-v2 \
            trainer.accelerator=gpu \
            exp_manager=null  && \
            rm -rf design_dialogue_nearest_neighbour_classification_outputs && TRANSFORMERS_OFFLINE=1'
          }
        }
      }
    }
    stage('L2: Dialogue Generation') {
      when {
        anyOf {
          branch 'main'
          changeRequest target: 'main'
        }
      }
      failFast true
      parallel {
        stage('Dialogue: Answer Extender using DialogueS2SGenerationModel') {
          steps {
            sh 'TRANSFORMERS_OFFLINE=0 && cd examples/nlp/dialogue && \
            python dialogue.py \
            do_training=False \
            model.dataset.data_dir=/home/TestData/nlp/ms-marco-qa \
            model.dataset.dialogues_example_dir=answer_extender_s2s \
            model.dataset.task=ms_marco \
            model.library=huggingface \
            model.dataset.debug_mode=True \
            trainer.max_steps=1 \
            trainer.max_epochs=1 \
            model.train_ds.batch_size=2 \
            model.validation_ds.batch_size=2 \
            model.test_ds.batch_size=2 \
            model.nemo_path=null \
            trainer.val_check_interval=0.0 \
            trainer.devices=[1] \
            model.dataset.use_cache=false \
            model.language_model.pretrained_model_name=facebook/bart-large \
            trainer.accelerator=gpu \
            exp_manager=null  && \
            rm -rf answer_extender_s2s'
          }
        }
        stage('Dialogue: SGD Based Answer Extender using DialogueS2SGenerationModel') {
          steps {
            sh 'TRANSFORMERS_OFFLINE=0 && cd examples/nlp/dialogue && \
            python dialogue.py \
            do_training=False \
            model.dataset.data_dir=/home/TestData/nlp/sgd_small \
            model.dataset.dialogues_example_dir=sgd_answer_extender_s2s \
            model.dataset.task_name=debug_sample \
            model.dataset.task=sgd_generation \
            model.dataset.input_field=utterance+system_actions \
            model.dataset.output_field=system_utterance \
            model.dataset.use_cache=false \
            model.dataset.system_utterance=next_turn \
            model.dataset.debug_mode=True \
            model.dataset.prompt_template=slots_values \
            model.library=huggingface \
            trainer.max_steps=1 \
            trainer.max_epochs=1 \
            model.train_ds.batch_size=2 \
            model.validation_ds.batch_size=2 \
            model.test_ds.batch_size=2 \
            model.nemo_path=null \
            trainer.val_check_interval=0.0 \
            trainer.devices=[0] \
            model.language_model.pretrained_model_name=facebook/bart-large \
            trainer.accelerator=gpu \
            exp_manager=null  && \
            rm -rf sgd_answer_extender_s2s'
          }
        }
      }
    }
//     stage('L2: Dialogue Generation Part 2') {
//       when {
//         anyOf {
//           branch 'main'
//           changeRequest target: 'main'
//         }
//       }
//       failFast true
//       parallel {
//         stage('Dialogue: Answer Extender using DialogueGPTGenerationModel') {
//           steps {
//             sh 'TRANSFORMERS_OFFLINE=0 && cd examples/nlp/dialogue && \
//             python dialogue.py \
//             do_training=False \
//             model.dataset.data_dir=/home/TestData/nlp/ms-marco-qa \
//             model.dataset.dialogues_example_dir=answer_extender \
//             model.library=huggingface \
//             model.dataset.task=ms_marco \
//             model.dataset.debug_mode=True \
//             trainer.val_check_interval=0.0 \
//             trainer.devices=[0] \
//             model.dataset.use_cache=false \
//             model.language_model.pretrained_model_name=gpt2 \
//             trainer.accelerator=gpu \
//             exp_manager=null  && \
//             rm -rf answer_extender'
//           }
//         }
//       }
//     }
    stage('L2: COPY') {
      when {
        anyOf {
          branch 'main'
          changeRequest target: 'main'
        }
      }
      failFast true
      parallel {
        stage('Dialogue: Answer Extender using DialogueGPTGenerationModel') {
          steps {
            sh 'TRANSFORMERS_OFFLINE=0 && cd examples/nlp/dialogue && \
            python dialogue.py \
            do_training=False \
            model.dataset.data_dir=/home/TestData/nlp/ms-marco-qa \
            model.dataset.dialogues_example_dir=answer_extender \
            model.library=huggingface \
            model.dataset.task=ms_marco \
            model.dataset.debug_mode=True \
            trainer.val_check_interval=0.0 \
            trainer.devices=[0] \
            model.dataset.use_cache=false \
            model.language_model.pretrained_model_name=gpt2 \
            trainer.accelerator=gpu \
            exp_manager=null  && \
            rm -rf answer_extender'
          }
        }
      }
    }
    stage('L2: Duplex Text Normalization') {
      when {
        anyOf {
          branch 'main'
          changeRequest target: 'main'
        }
      }
      failFast true
      parallel {
        stage('Duplex Text Normalization with Tarred dataset') {
          steps {
            sh 'cd examples/nlp/duplex_text_normalization && \
            python duplex_text_normalization_train.py \
            data.validation_ds.data_path=/home/TestData/nlp/duplex_text_norm/small_test.tsv \
            mode=tn \
            lang=en \
            tagger_model.do_training=false \
            decoder_model.transformer=t5-small \
            data.validation_ds.batch_size=2 \
            data.train_ds.use_cache=false \
            data.validation_ds.use_cache=false \
            data.test_ds.batch_size=2 \
            data.train_ds.decoder_data_augmentation=false \
            data.train_ds.num_workers=2 \
            decoder_trainer.devices=[0,1] \
            decoder_trainer.accelerator="gpu" \
            data.train_ds.use_tarred_dataset=true \
            +decoder_trainer.fast_dev_run=true \
            decoder_exp_manager.create_checkpoint_callback=false \
            data.train_ds.tar_metadata_file=/home/TestData/nlp/duplex_text_norm/tarred_small/metadata.json \
            data.test_ds.use_cache=false \
            data.test_ds.data_path=/home/TestData/nlp/duplex_text_norm/small_test.tsv'
          }
        }
      }
    }
    // Runs out of memory on the 12G TITAN V (GPU 0 on main CI)
    // TODO: add when megatron bert is supported again in NeMo
    // stage('L2: MegaBERT Token Classification') {
    //   when {
    //     anyOf {
    //       branch 'main'
    //       changeRequest target: 'main'
    //     }
    //   }
    //   failFast true
    //   steps {
    //     sh 'cd examples/nlp/token_classification && \
    //     python token_classification_train.py \
    //     model.dataset.data_dir=/home/TestData/nlp/token_classification_punctuation/ \
    //     model.language_model.pretrained_model_name=megatron-bert-345m-uncased \
    //     model.train_ds.batch_size=10 \
    //     model.dataset.max_seq_length=50 \
    //     model.dataset.use_cache=false \
    //     trainer.accelerator=gpu \
    //     trainer.strategy=ddp \
    //     trainer.precision=16 \
    //     trainer.devices=[1] \
    //     trainer.accelerator="gpu" \
    //     +trainer.fast_dev_run=true \
    //     exp_manager=null'
    //   }
    // }

    stage('L2: BERT Text Classification') {
      when {
        anyOf {
          branch 'main'
          changeRequest target: 'main'
        }
      }
      failFast true
      parallel {
        stage ('Text Classification with BERT Test') {
          steps {
            sh 'cd examples/nlp/text_classification && \
            python text_classification_with_bert.py \
            model.dataset.num_classes=6 \
            model.train_ds.file_path=/home/TestData/nlp/retail_text_classification/train.tsv \
            model.validation_ds.file_path=/home/TestData/nlp/retail_text_classification/dev.tsv \
            model.language_model.pretrained_model_name=distilbert-base-uncased \
            model.train_ds.batch_size=10 \
            model.dataset.max_seq_length=50 \
            model.dataset.use_cache=false \
            trainer.devices=[0] \
            trainer.accelerator="gpu" \
            +trainer.fast_dev_run=true \
            exp_manager=null'
          }
        }
      }
    }

    stage('L2: Parallel BERT Question-Answering SQUAD v1.1 & v2.0') {
      when {
        anyOf {
          branch 'main'
          changeRequest target: 'main'
        }
      }
      failFast true
      parallel {
        stage('BERT SQUAD 1.1') {
          // Cannot do fast_dev_run because squad needs whole dev dataset
          steps {
            sh 'TRANSFORMERS_OFFLINE=0 && cd examples/nlp/question_answering && \
            python question_answering.py \
            model.train_ds.file=/home/TestData/nlp/squad_mini/v1.1/train-v1.1.json \
            model.dataset.use_cache=false \
            model.validation_ds.file=/home/TestData/nlp/squad_mini/v1.1/dev-v1.1.json \
            model.test_ds.file=/home/TestData/nlp/squad_mini/v1.1/dev-v1.1.json \
            model.train_ds.batch_size=2 \
            model.train_ds.num_samples=2 \
            model.validation_ds.batch_size=2 \
            model.validation_ds.num_samples=2 \
            model.test_ds.num_samples=2 \
            model.test_ds.batch_size=2 \
            trainer.max_epochs=1 \
            trainer.max_steps=1 \
            model.language_model.pretrained_model_name=bert-base-uncased \
            model.dataset.version_2_with_negative=false \
            trainer.precision=16 \
            trainer.devices=[0] \
            trainer.accelerator="gpu" \
            exp_manager=null && TRANSFORMERS_OFFLINE=1'
          }
        }
        stage('BERT SQUAD 2.0') {
          // Cannot do fast_dev_run because squad needs whole dev dataset
          steps {
            sh 'TRANSFORMERS_OFFLINE=0 && cd examples/nlp/question_answering && \
            python question_answering.py \
            model.train_ds.file=/home/TestData/nlp/squad_mini/v2.0/train-v2.0.json \
            model.dataset.use_cache=false \
            model.train_ds.batch_size=2 \
            model.train_ds.num_samples=2 \
            model.validation_ds.batch_size=2 \
            model.validation_ds.num_samples=2 \
            trainer.max_epochs=1 \
            trainer.max_steps=1 \
            model.validation_ds.file=/home/TestData/nlp/squad_mini/v2.0/dev-v2.0.json \
            model.language_model.pretrained_model_name=bert-base-uncased \
            model.dataset.version_2_with_negative=true \
            trainer.precision=16 \
            trainer.devices=[1] \
            trainer.accelerator="gpu" \
            exp_manager=null && TRANSFORMERS_OFFLINE=1'
          }
        }
      }
    }

    stage('L2: Parallel BART Question-Answering SQUAD v1.1 & v2.0') {
      when {
        anyOf {
          branch 'main'
          changeRequest target: 'main'
        }
      }
      failFast true
      parallel {
        stage('BART SQUAD 1.1') {
          // Cannot do fast_dev_run because squad needs whole dev dataset
          steps {
            sh 'TRANSFORMERS_OFFLINE=0 && cd examples/nlp/question_answering && \
            python question_answering.py \
            model.train_ds.file=/home/TestData/nlp/squad_mini/v1.1/train-v1.1.json \
            model.dataset.use_cache=false \
            model.dataset.check_if_answer_in_context=false \
            model.validation_ds.file=/home/TestData/nlp/squad_mini/v1.1/dev-v1.1.json \
            model.test_ds.file=/home/TestData/nlp/squad_mini/v1.1/dev-v1.1.json \
            model.train_ds.batch_size=2 \
            model.train_ds.num_samples=2 \
            model.validation_ds.batch_size=2 \
            model.validation_ds.num_samples=2 \
            model.test_ds.num_samples=2 \
            model.test_ds.batch_size=2 \
            trainer.max_epochs=1 \
            trainer.max_steps=1 \
            model.language_model.pretrained_model_name=facebook/bart-base \
            model.dataset.version_2_with_negative=false \
            trainer.precision=16 \
            trainer.devices=[0] \
            trainer.accelerator="gpu" \
            exp_manager=null && TRANSFORMERS_OFFLINE=1'
          }
        }
        stage('BART SQUAD 2.0') {
          // Cannot do fast_dev_run because squad needs whole dev dataset
          steps {
            sh 'TRANSFORMERS_OFFLINE=0 && cd examples/nlp/question_answering && \
            python question_answering.py \
            model.train_ds.file=/home/TestData/nlp/squad_mini/v2.0/train-v2.0.json \
            model.dataset.use_cache=false \
            model.dataset.check_if_answer_in_context=false \
            model.train_ds.batch_size=2 \
            model.train_ds.num_samples=2 \
            model.validation_ds.batch_size=2 \
            model.validation_ds.num_samples=2 \
            trainer.max_epochs=1 \
            trainer.max_steps=1 \
            model.validation_ds.file=/home/TestData/nlp/squad_mini/v2.0/dev-v2.0.json \
            model.language_model.pretrained_model_name=facebook/bart-base \
            model.dataset.version_2_with_negative=true \
            trainer.precision=16 \
            trainer.devices=[1] \
            trainer.accelerator="gpu" \
            exp_manager=null && TRANSFORMERS_OFFLINE=1'
          }
        }
      }
    }

    stage('L2: Parallel GPT2 Question-Answering SQUAD v1.1 & v2.0') {
      when {
        anyOf {
          branch 'main'
          changeRequest target: 'main'
        }
      }
      failFast true
      parallel {
        stage('GPT2 SQUAD 1.1') {
          // Cannot do fast_dev_run because squad needs whole dev dataset
          steps {
            sh 'TRANSFORMERS_OFFLINE=0 && cd examples/nlp/question_answering && \
            python question_answering.py \
            model.train_ds.file=/home/TestData/nlp/squad_mini/v1.1/train-v1.1.json \
            model.dataset.use_cache=false \
            model.dataset.check_if_answer_in_context=false \
            model.validation_ds.file=/home/TestData/nlp/squad_mini/v1.1/dev-v1.1.json \
            model.test_ds.file=/home/TestData/nlp/squad_mini/v1.1/dev-v1.1.json \
            model.train_ds.batch_size=2 \
            model.train_ds.num_samples=2 \
            model.validation_ds.batch_size=2 \
            model.validation_ds.num_samples=2 \
            model.test_ds.num_samples=2 \
            model.test_ds.batch_size=2 \
            trainer.max_epochs=1 \
            trainer.max_steps=1 \
            model.language_model.pretrained_model_name=gpt2 \
            model.dataset.version_2_with_negative=false \
            trainer.precision=16 \
            trainer.devices=[0] \
            trainer.accelerator="gpu" \
            exp_manager=null && TRANSFORMERS_OFFLINE=1'
          }
        }
        stage('GPT2 SQUAD 2.0') {
          // Cannot do fast_dev_run because squad needs whole dev dataset
          steps {
            sh 'TRANSFORMERS_OFFLINE=0 && cd examples/nlp/question_answering && \
            python question_answering.py \
            model.train_ds.file=/home/TestData/nlp/squad_mini/v2.0/train-v2.0.json \
            model.dataset.use_cache=false \
            model.dataset.check_if_answer_in_context=false \
            model.train_ds.batch_size=2 \
            model.train_ds.num_samples=2 \
            model.validation_ds.batch_size=2 \
            model.validation_ds.num_samples=2 \
            trainer.max_epochs=1 \
            trainer.max_steps=1 \
            model.validation_ds.file=/home/TestData/nlp/squad_mini/v2.0/dev-v2.0.json \
            model.language_model.pretrained_model_name=gpt2 \
            model.dataset.version_2_with_negative=true \
            trainer.precision=16 \
            trainer.devices=[1] \
            trainer.accelerator="gpu" \
            exp_manager=null && TRANSFORMERS_OFFLINE=1'
          }
        }
      }
    }

    stage('L2: Intent and Slot Classification Tasks') {
      when {
        anyOf {
          branch 'main'
          changeRequest target: 'main'
        }
      }
      failFast true
      parallel {
        stage('L2: Intent and Slot Classification') {
          steps {
            sh 'cd examples/nlp/intent_slot_classification && \
            python intent_slot_classification.py \
            model.data_dir=/home/TestData/nlp/retail \
            model.validation_ds.prefix=dev \
            model.test_ds.prefix=dev \
            trainer.devices=[0] \
            trainer.accelerator="gpu" \
            +trainer.fast_dev_run=true \
            exp_manager.exp_dir=checkpoints'
            sh 'rm -rf checkpoints'
          }
        }
        stage('L2: Multi-Label Intent and Slot Classification') {
          steps {
            sh 'cd examples/nlp/intent_slot_classification && \
            python multi_label_intent_slot_classification.py \
            model.data_dir=/home/TestData/nlp/new_multiatis \
            model.validation_ds.prefix=dev \
            model.test_ds.prefix=dev \
            trainer.devices=[0] \
            +trainer.fast_dev_run=true \
            exp_manager.exp_dir=checkpoints2'
            sh 'rm -rf checkpoints2'
          }
        }
      }
    }

    // TODO: add when megatron-bert is supported again
    // stage('L2: Model Parallel Size 2 Megatron Text Classification') {
    //   when {
    //     anyOf{
    //       branch 'main'
    //       changeRequest target: 'main'
    //     }
    //   }
    //   failFast true
    //   steps{
    //     sh 'cd examples/nlp/text_classification && \
    //     python text_classification_with_bert.py \
    //     trainer.devices=[0,1] \
    //     trainer.accelerator="gpu" \
    //     trainer.num_nodes=1 \
    //     trainer.precision=16 \
    //     trainer.gradient_clip_val=1.0 \
    //     +trainer.fast_dev_run=true \
    //     model.dataset.num_classes=6 \
    //     model.train_ds.file_path=/home/TestData/nlp/retail_text_classification/train.tsv \
    //     model.train_ds.batch_size=4 \
    //     model.language_model.pretrained_model_name=megatron-bert-uncased \
    //     model.language_model.config_file=/home/TestData/nlp/mp_2_bert_toy/config.json \
    //     model.language_model.lm_checkpoint=/home/TestData/nlp/mp_2_bert_toy/iter_2000000 \
    //     model.nemo_path=null \
    //     ~model.infer_samples \
    //     exp_manager=null'
    //   }
    // }

    // stage('L2: Model Parallel Size 2 Megatron Autoresume') {
    //   when {
    //     anyOf{
    //       branch 'main'
    //       changeRequest target: 'main'
    //     }
    //   }
    //   failFast true
    //   steps{
    //     sh 'cd examples/nlp/text_classification && \
    //     python text_classification_with_bert.py \
    //     trainer.devices=[0,1] \
    //     trainer.accelerator="gpu" \
    //     trainer.num_nodes=1 \
    //     trainer.precision=16 \
    //     trainer.gradient_clip_val=1.0 \
    //     trainer.max_epochs=1 \
    //     +trainer.fast_dev_run=true \
    //     model.dataset.num_classes=6 \
    //     model.train_ds.file_path=/home/TestData/nlp/retail_text_classification/train.tsv \
    //     model.train_ds.batch_size=4 \
    //     model.language_model.pretrained_model_name=megatron-bert-uncased \
    //     model.language_model.config_file=/home/TestData/nlp/mp_2_bert_toy/config.json \
    //     model.language_model.lm_checkpoint=/home/TestData/nlp/mp_2_bert_toy/iter_2000000 \
    //     model.nemo_path=null \
    //     ~model.infer_samples \
    //     +exp_manager.explicit_log_dir=/home/TestData/nlp/mp_autoresume \
    //     +exp_manager.resume_if_exists=true'
    //   }
    // }

    // stage('L2: Model Parallel Size 2 Megatron Evaluation from .nemo') {
    //   when {
    //     anyOf{
    //       branch 'main'
    //       changeRequest target: 'main'
    //     }
    //   }
    //   failFast true
    //   steps{
    //     sh 'cd examples/nlp/text_classification && \
    //     python model_parallel_text_classification_evaluation.py \
    //     trainer.devices=[0,1] \
    //     trainer.accelerator="gpu" \
    //     trainer.num_nodes=1 \
    //     model.dataset.num_classes=6 \
    //     model.test_ds.file_path=/home/TestData/nlp/retail_text_classification/dev.tsv \
    //     model.nemo_path=/home/TestData/nlp/mp_2_nemo/retail_text_class_350M.nemo \
    //     exp_manager=null'
    //   }
    // }

    // stage('L2: Model Parallel Size 2 Megatron Train from .nemo') {
    //   when {
    //     anyOf{
    //       branch 'main'
    //       changeRequest target: 'main'
    //     }
    //   }
    //   failFast true
    //   steps{
    //     sh 'cd examples/nlp/token_classification && \
    //     python token_classification_train.py \
    //     pretrained_model=/home/TestData/nlp/mp_2_nemo/ner_350M.nemo \
    //     model.dataset.data_dir=/home/TestData/nlp/ner/ \
    //     model.train_ds.batch_size=2 \
    //     model.dataset.use_cache=false \
    //     trainer.devices=[0,1] \
    //     trainer.accelerator="gpu" \
    //     +trainer.fast_dev_run=true \
    //     model.dataset.class_balancing="weighted_loss" \
    //     exp_manager=null'
    //   }
    // }

    stage('L2: Parallel NLP Examples 2') {
      when {
        anyOf {
          branch 'main'
          changeRequest target: 'main'
        }
      }
      failFast true
      parallel {
        stage ('NER finetuning from pretrained Test') {
          steps {
            sh 'cd examples/nlp/token_classification && \
            python token_classification_train.py \
            pretrained_model=ner_en_bert \
            model.dataset.data_dir=/home/TestData/nlp/ner/ \
            model.train_ds.batch_size=2 \
            model.dataset.use_cache=false \
            trainer.devices=[0] \
            trainer.accelerator="gpu" \
            +trainer.fast_dev_run=true \
            model.dataset.class_balancing="weighted_loss" \
            exp_manager.exp_dir=null'
          }
        }
        stage ('Punctuation and capitalization finetuning from pretrained test') {
          steps {
            sh 'cd examples/nlp/token_classification && \
            data_dir="$(mktemp -d -p "$(pwd)")" && \
            cp /home/TestData/nlp/token_classification_punctuation/*.txt "${data_dir}"/ && \
            python punctuation_capitalization_train_evaluate.py \
              pretrained_model=punctuation_en_bert \
              model.train_ds.ds_item="${data_dir}" \
              model.validation_ds.ds_item="${data_dir}" \
              model.test_ds.ds_item="${data_dir}" \
              +model.train_ds.use_cache=false \
              +model.validation_ds.use_cache=false \
              +model.test_ds.use_cache=false \
              trainer.devices=[1] \
              trainer.accelerator="gpu" \
              +trainer.fast_dev_run=true \
              exp_manager.exp_dir=null && \
            rm -rf "${data_dir}"'
          }
        }
        stage ('NER with TurkuNLP/bert-base-finnish-cased-v1') {
          steps {
            sh 'cd examples/nlp/token_classification && \
            python token_classification_train.py \
            model.dataset.data_dir=/home/TestData/nlp/token_classification_punctuation/ \
            trainer.devices=[0] \
            trainer.accelerator="gpu" \
            +trainer.fast_dev_run=true \
            model.dataset.use_cache=false \
            model.language_model.pretrained_model_name="TurkuNLP/bert-base-finnish-cased-v1" \
            exp_manager.exp_dir=null'
          }
        }
        stage('Evaluation script for Token Classification') {
          steps {
            sh 'python examples/nlp/token_classification/token_classification_evaluate.py \
            model.dataset.data_dir=/home/TestData/nlp/ner/ \
            model.dataset.use_cache=false \
            pretrained_model=/home/TestData/nlp/pretrained_models/NER_Model_with_BERT_base_uncased.nemo'
          }
        }
        stage('Evaluation script for Punctuation') {
          steps {
            sh 'data_dir="$(mktemp -d -p "$(pwd)")" && \
            cp /home/TestData/nlp/token_classification_punctuation/*.txt "${data_dir}"/ && \
            python examples/nlp/token_classification/punctuation_capitalization_train_evaluate.py \
              +do_training=false \
              +do_testing=true \
              model.test_ds.ds_item="${data_dir}" \
              ~model.train_ds \
              ~model.validation_ds \
              +model.test_ds.use_cache=false \
              pretrained_model=/home/TestData/nlp/pretrained_models/Punctuation_Capitalization_with_DistilBERT_base_uncased.nemo && \
            rm -rf "${data_dir}"'
          }
        }
        stage('L2: Punctuation & Capitalization, 2GPUs with DistilBERT, Fine-tuning on different data') {
          steps {
            sh 'cd examples/nlp/token_classification && \
            output_dir="$(mktemp -d -p "$(pwd)")" && \
            tmp_data_dir="$(mktemp -d -p "$(pwd)")" && \
            cp /home/TestData/nlp/token_classification_punctuation/*.txt "${tmp_data_dir}"/ && \
            python punctuation_capitalization_train_evaluate.py \
              model.train_ds.use_tarred_dataset=false \
              model.train_ds.ds_item="${tmp_data_dir}" \
              model.validation_ds.ds_item="${tmp_data_dir}" \
              model.test_ds.ds_item="${tmp_data_dir}" \
              model.language_model.pretrained_model_name=distilbert-base-uncased \
              +model.train_ds.use_cache=false \
              +model.validation_ds.use_cache=false \
              +model.test_ds.use_cache=false \
              trainer.devices=[0,1] \
              trainer.accelerator="gpu" \
              trainer.strategy=ddp \
              trainer.max_epochs=1 \
              +exp_manager.explicit_log_dir="${output_dir}" \
              +do_testing=true && \
            tmp_data_dir_2="$(mktemp -d -p "$(pwd)")" && \
            mv "${tmp_data_dir}"/* "${tmp_data_dir_2}" && \
            rm -rf "${tmp_data_dir}" && \
            python punctuation_capitalization_train_evaluate.py \
              model.train_ds.use_tarred_dataset=false \
              model.train_ds.ds_item="${tmp_data_dir_2}" \
              model.validation_ds.ds_item="${tmp_data_dir_2}" \
              model.test_ds.ds_item="${tmp_data_dir_2}" \
              pretrained_model="${output_dir}/checkpoints/Punctuation_and_Capitalization.nemo" \
              +model.train_ds.use_cache=false \
              +model.validation_ds.use_cache=false \
              +model.test_ds.use_cache=false \
              trainer.devices=[0,1] \
              trainer.accelerator="gpu" \
              trainer.strategy=ddp \
              trainer.max_epochs=1 \
              exp_manager=null && \
            rm -rf /workspace/NeMo/examples/nlp/token_classification/nemo_experiments \
              "${tmp_data_dir_2}" \
              "${output_dir}"'
          }
        }
      }
    }
    stage('Punctuation & Capitalization tarred dataset') {
      when {
        anyOf {
          branch 'main'
          changeRequest target: 'main'
        }
      }
      failFast true
      stages {
        stage('create and use tarred dataset') {
          steps {
            sh 'data_dir="$(mktemp -d -p "$(pwd)")" && \
            cp -r /home/TestData/nlp/token_classification_punctuation/*.txt \
              /home/TestData/nlp/token_classification_punctuation/wmt_wiki_10000 \
              "${data_dir}"/ && \
            usual_data=${data_dir}/wmt_wiki_10000 && \
            output_dir="$(mktemp -d -p "$(pwd)")" && \
            tarred_data=${output_dir}/train_tarred && \
            tokens_in_batch=2000 && \
            max_seq_length=512 && \
            lm_model=distilbert-base-uncased && \
            python examples/nlp/token_classification/data/create_punctuation_capitalization_tarred_dataset.py \
              --text ${usual_data}/input.txt \
              --labels ${usual_data}/labels.txt \
              --output_dir ${tarred_data} \
              --tokens_in_batch ${tokens_in_batch} \
              --max_seq_length 512 \
              --lines_per_dataset_fragment 2000 \
              --num_batches_per_tarfile 5 \
              --tar_file_prefix punctuation_capitalization \
              --tokenizer_name ${lm_model} \
              --use_fast_tokenizer \
              --pad_label O \
              --n_jobs 3 && \
            echo "Number of tarred files in dataset:" && \
            ls ${tarred_data}/*.tar | wc -l && \
            echo "Label id files in dataset:" && \
            ls ${tarred_data}/*.csv && \
            metadata_file=${tarred_data}/metadata.punctuation_capitalization.tokens${tokens_in_batch}.max_seq_length${max_seq_length}.${lm_model}.json && \
            python examples/nlp/token_classification/punctuation_capitalization_train_evaluate.py \
              model.validation_ds.ds_item="${data_dir}" \
              model.test_ds.ds_item="${data_dir}" \
              model.train_ds.ds_item=${tarred_data} \
              model.language_model.pretrained_model_name=${lm_model} \
              model.train_ds.use_tarred_dataset=true \
              model.train_ds.tar_metadata_file=${metadata_file} \
              +model.train_ds.use_cache=false \
              +model.validation_ds.use_cache=false \
              +model.test_ds.use_cache=false \
              trainer.devices=[0,1] \
              trainer.accelerator="gpu" \
              trainer.strategy=ddp \
              trainer.max_epochs=1 \
              +exp_manager.explicit_log_dir=${output_dir}/output && \
            rm -rf "${output_dir}" "${data_dir}"'
          }
        }
      }
    }
    stage('Punctuation & Capitalization, Different ways of passing labels to model') {
      when {
        anyOf {
          branch 'main'
          changeRequest target: 'main'
        }
      }
      failFast true
      stages {
        stage('Punctuation & Capitalization, Using model.common_datasest_parameters.label_vocab_dir') {
          steps {
            sh 'cd examples/nlp/token_classification && \
            work_dir="$(mktemp -d -p "$(pwd)")" && \
            label_vocab_dir="${work_dir}/labels" && \
            mkdir -p ${label_vocab_dir} && \
            data_dir="${work_dir}/data" && \
            mkdir -p "${data_dir}" && \
            cp /home/TestData/nlp/token_classification_punctuation/*.txt "${data_dir}" && \
            output_dir="${work_dir}/output" && \
            mkdir -p "${output_dir}" && \
            punct_label_vocab="${label_vocab_dir}/punct_label_vocab.csv" && \
            capit_label_vocab="${label_vocab_dir}/capit_label_vocab.csv" && \
            printf "O\n,\n.\n?\n" > "${punct_label_vocab}" && \
            printf "O\nU\n" > "${capit_label_vocab}" && \
            python punctuation_capitalization_train_evaluate.py \
              model.train_ds.use_tarred_dataset=false \
              model.train_ds.ds_item="${data_dir}" \
              model.validation_ds.ds_item="${data_dir}" \
              model.test_ds.ds_item="${data_dir}" \
              model.language_model.pretrained_model_name=distilbert-base-uncased \
              model.common_dataset_parameters.label_vocab_dir="${label_vocab_dir}" \
              model.class_labels.punct_labels_file="$(basename "${punct_label_vocab}")" \
              model.class_labels.capit_labels_file="$(basename "${capit_label_vocab}")" \
              +model.train_ds.use_cache=false \
              +model.validation_ds.use_cache=false \
              +model.test_ds.use_cache=false \
              trainer.devices=[0,1] \
              trainer.strategy=ddp \
              trainer.max_epochs=1 \
              +exp_manager.explicit_log_dir="${output_dir}" \
              +do_testing=false && \
            python punctuation_capitalization_train_evaluate.py \
              +do_training=false \
              +do_testing=true \
              ~model.train_ds \
              ~model.validation_ds \
              model.test_ds.ds_item="${data_dir}" \
              pretrained_model="${output_dir}/checkpoints/Punctuation_and_Capitalization.nemo" \
              +model.train_ds.use_cache=false \
              +model.validation_ds.use_cache=false \
              +model.test_ds.use_cache=false \
              trainer.devices=[0,1] \
              trainer.strategy=ddp \
              trainer.max_epochs=1 \
              exp_manager=null && \
            rm -rf "${work_dir}"'
          }
        }
        stage('Punctuation & Capitalization, Using model.common_datasest_parameters.{punct,capit}_label_ids') {
          steps {
            sh 'cd examples/nlp/token_classification && \
            work_dir="$(mktemp -d -p "$(pwd)")" && \
            output_dir="${work_dir}/output" && \
            mkdir -p "${output_dir}" && \
            data_dir="${work_dir}/data" && \
            mkdir -p "${data_dir}" && \
            cp /home/TestData/nlp/token_classification_punctuation/*.txt "${data_dir}" && \
            conf_name=punctuation_capitalization_config_with_ids && \
            cp conf/punctuation_capitalization_config.yaml "${work_dir}/${conf_name}.yaml" && \
            sed -i $\'s/punct_label_ids: null/punct_label_ids: {O: 0, \\\',\\\': 1, .: 2, \\\'?\\\': 3}/\' \
              "${work_dir}/${conf_name}.yaml" && \
            sed -i $\'s/capit_label_ids: null/capit_label_ids: {O: 0, U: 1}/\' \
              "${work_dir}/${conf_name}.yaml" && \
            python punctuation_capitalization_train_evaluate.py \
              --config-path "${work_dir}" \
              --config-name "${conf_name}" \
              model.train_ds.use_tarred_dataset=false \
              model.train_ds.ds_item="${data_dir}" \
              model.validation_ds.ds_item="${data_dir}" \
              model.test_ds.ds_item="${data_dir}" \
              model.language_model.pretrained_model_name=distilbert-base-uncased \
              +model.train_ds.use_cache=false \
              +model.validation_ds.use_cache=false \
              +model.test_ds.use_cache=false \
              trainer.devices=[0,1] \
              trainer.strategy=ddp \
              trainer.max_epochs=1 \
              +exp_manager.explicit_log_dir="${output_dir}" \
              +do_testing=false && \
            python punctuation_capitalization_train_evaluate.py \
              +do_training=false \
              +do_testing=true \
              ~model.train_ds \
              ~model.validation_ds \
              model.test_ds.ds_item="${data_dir}" \
              pretrained_model="${output_dir}/checkpoints/Punctuation_and_Capitalization.nemo" \
              +model.train_ds.use_cache=false \
              +model.validation_ds.use_cache=false \
              +model.test_ds.use_cache=false \
              trainer.devices=[0,1] \
              trainer.strategy=ddp \
              trainer.max_epochs=1 \
              exp_manager=null && \
            rm -rf "${work_dir}"'
          }
        }
      }
    }
    stage('Punctuation & Capitalization inference') {
      when {
        anyOf {
          branch 'main'
          changeRequest target: 'main'
        }
      }
      failFast true
      stages {
        stage('Restore punctuation and capitalization in long text') {
          steps {
            sh 'output_dir="$(mktemp -d -p "$(pwd)")" && \
            python examples/nlp/token_classification/punctuate_capitalize_infer.py \
              --input_manifest /home/TestData/nlp/token_classification_punctuation/iwslt_tst2019.manifest \
              --output_text "${output_dir}/iwslt_inference_result.txt" \
              --max_seq_length 92 \
              --step 8 \
              --margin 16 \
              --pretrained_name punctuation_en_bert \
              --batch_size 32 && \
            rm -rf "${output_dir}"'
          }
        }
      }
    }
    stage('L2: Parallel Pretraining BERT pretraining from Text/Preprocessed') {
      when {
        anyOf {
          branch 'main'
          changeRequest target: 'main'
        }
      }
      failFast true
      parallel {
        stage('L2: Pretraining BERT pretraining from Text') {
            steps {
              sh 'cd examples/nlp/language_modeling && \
              python bert_pretraining.py \
              --config-name=bert_pretraining_from_text_config.yaml \
              trainer.devices=[0] \
              trainer.accelerator="gpu" \
              trainer.precision=16 \
              +trainer.fast_dev_run=true \
              model.train_ds.data_file=/home/TestData/nlp/wikitext-2/train.txt  \
              model.train_ds.batch_size=32 \
              model.validation_ds.data_file=/home/TestData/nlp/wikitext-2/valid.txt  \
              model.validation_ds.batch_size=32 \
              model.language_model.config_file=/home/TestData/nlp/bert_configs/bert_3200.json \
              model.optim.lr=0.01 \
              model.optim.sched.warmup_ratio=0.1 \
              model.tokenizer.tokenizer_name=sentencepiece \
              model.tokenizer.tokenizer_model=/home/TestData/nlp/wikitext-2/tokenizer_bpe_v3193/tokenizer.model \
              model.mask_prob=0.15 \
              model.short_seq_prob=0.1 \
              exp_manager.exp_dir=PretrainingBERTFromText \
              '
              sh 'rm -f /home/TestData/nlp/wikitext-2/*.pkl'
              sh 'rm -rf examples/nlp/language_modeling/PretrainingBERTFromText'
              sh 'ls -lha examples/nlp/language_modeling'
            }
        }
        stage('L2: Pretraining BERT from Preprocessed') {
            steps {
              sh 'cd examples/nlp/language_modeling && \
              python bert_pretraining.py \
              --config-name=bert_pretraining_from_preprocessed_config.yaml \
              trainer.devices=[1] \
              trainer.accelerator="gpu" \
              trainer.precision=16 \
              +trainer.fast_dev_run=true \
              model.train_ds.data_file=/home/TestData/nlp/wiki_book_mini/training \
              model.train_ds.batch_size=8 \
              model.language_model.lm_checkpoint=/home/TestData/nlp/bert_ckpts/nemo1.0/bert_base_uncased_mlm_final_1074591_nemo1.0.pt \
              model.language_model.config_file=/home/TestData/nlp/bert_configs/uncased_L-12_H-768_A-12.json \
              model.optim.lr=0.875e-4 \
              model.optim.weight_decay=0.01 \
              model.optim.sched.warmup_ratio=0.01 \
              exp_manager.exp_dir=PretrainingBERTFromPreprocessed \
              exp_manager.create_checkpoint_callback=False \
              '
              sh 'rm -rf examples/nlp/language_modeling/PretrainingBERTFromPreprocessed'
              sh 'ls -lha examples/nlp/language_modeling'
            }
        }
      }
    }

    stage('L2: Entity Linking') {
      when {
        anyOf {
          branch 'main'
          changeRequest target: 'main'
        }
      }
      failFast true
      parallel {
        stage ('Self Alignment Pretraining BERT') {
           steps {
             sh 'cd examples/nlp/entity_linking && \
             python self_alignment_pretraining.py \
             project_dir=. \
             trainer.val_check_interval=3 \
             model.raw_data=None \
             model.train_ds.data_file=/home/TestData/nlp/entity_linking/tiny_example_train_pairs.tsv \
             model.validation_ds.data_file=/home/TestData/nlp/entity_linking/tiny_example_validation_pairs.tsv \
             model.train_ds.batch_size=8 \
             model.validation_ds.batch_size=8 \
             exp_manager.exp_dir=null'
          }
        }
      }
    }

    // TODO: remove +model.optim.capturable=True when Pytorch fix: https://github.com/pytorch/pytorch/pull/81858
    // is in the release container
    stage('L2: NMT Attention is All You Need Training') {
      when {
        anyOf {
          branch 'main'
          changeRequest target: 'main'
        }
      }
      failFast true
      parallel {
        stage('L2: NMT Training Post-LN') {
            steps {
              sh 'python examples/nlp/machine_translation/enc_dec_nmt.py \
              --config-path=conf \
              --config-name=aayn_base \
              do_testing=false \
              model.train_ds.src_file_name=/home/TestData/nlp/nmt/toy_data/wmt14-de-en.src \
              model.train_ds.tgt_file_name=/home/TestData/nlp/nmt/toy_data/wmt14-de-en.ref \
              model.validation_ds.src_file_name=/home/TestData/nlp/nmt/toy_data/wmt14-de-en.src \
              model.validation_ds.tgt_file_name=/home/TestData/nlp/nmt/toy_data/wmt14-de-en.src \
              model.test_ds.src_file_name=/home/TestData/nlp/nmt/toy_data/wmt14-de-en.src \
              model.test_ds.tgt_file_name=/home/TestData/nlp/nmt/toy_data/wmt14-de-en.src \
              model.encoder_tokenizer.tokenizer_model=/home/TestData/nlp/nmt/toy_data/tt_tokenizer.BPE.4096.model \
              model.decoder_tokenizer.tokenizer_model=/home/TestData/nlp/nmt/toy_data/tt_tokenizer.BPE.4096.model \
              model.encoder.num_layers=1 \
              model.encoder.hidden_size=64 \
              model.encoder.inner_size=256 \
              model.decoder.num_layers=1 \
              model.decoder.hidden_size=64 \
              model.decoder.inner_size=256 \
              +model.optim.capturable=True \
              trainer.devices=[0] \
              trainer.accelerator="gpu" \
              +trainer.val_check_interval=2 \
              +trainer.limit_val_batches=1 \
              +trainer.max_steps=2 \
              trainer.precision=16 \
              +exp_manager.explicit_log_dir=examples/nlp/machine_translation/nmt_results \
              +exp_manager.create_checkpoint_callback=true \
              '
              sh 'python examples/nlp/machine_translation/enc_dec_nmt.py \
              --config-path=conf \
              --config-name=aayn_base \
              do_testing=true \
              model.train_ds.src_file_name=/home/TestData/nlp/nmt/toy_data/wmt14-de-en.src \
              model.train_ds.tgt_file_name=/home/TestData/nlp/nmt/toy_data/wmt14-de-en.ref \
              model.validation_ds.src_file_name=/home/TestData/nlp/nmt/toy_data/wmt14-de-en.src \
              model.validation_ds.tgt_file_name=/home/TestData/nlp/nmt/toy_data/wmt14-de-en.src \
              model.test_ds.src_file_name=/home/TestData/nlp/nmt/toy_data/wmt14-de-en.src \
              model.test_ds.tgt_file_name=/home/TestData/nlp/nmt/toy_data/wmt14-de-en.src \
              model.encoder_tokenizer.tokenizer_model=/home/TestData/nlp/nmt/toy_data/tt_tokenizer.BPE.4096.model \
              model.decoder_tokenizer.tokenizer_model=/home/TestData/nlp/nmt/toy_data/tt_tokenizer.BPE.4096.model \
              model.encoder.num_layers=1 \
              model.encoder.hidden_size=64 \
              model.encoder.inner_size=256 \
              model.decoder.num_layers=1 \
              model.decoder.hidden_size=64 \
              model.decoder.inner_size=256 \
              +model.optim.capturable=True \
              trainer.devices=[0] \
              trainer.accelerator="gpu" \
              +trainer.val_check_interval=10 \
              +trainer.limit_val_batches=1 \
              +trainer.limit_test_batches=1 \
              +trainer.max_steps=10 \
              +exp_manager.explicit_log_dir=examples/nlp/machine_translation/nmt_results \
              +exp_manager.create_checkpoint_callback=true \
              +exp_manager.resume_if_exists=True \
              '
              sh 'rm -rf examples/nlp/machine_translation/nmt_results'
            }
        }

        stage('L2: NMT Training Pre-LN') {
            steps {
              sh 'cd examples/nlp/machine_translation && \
              python enc_dec_nmt.py \
              --config-path=conf \
              --config-name=aayn_base \
              do_testing=true \
              model.train_ds.src_file_name=/home/TestData/nlp/nmt/toy_data/wmt14-de-en.src \
              model.train_ds.tgt_file_name=/home/TestData/nlp/nmt/toy_data/wmt14-de-en.ref \
              model.validation_ds.src_file_name=/home/TestData/nlp/nmt/toy_data/wmt14-de-en.src \
              model.validation_ds.tgt_file_name=/home/TestData/nlp/nmt/toy_data/wmt14-de-en.src \
              model.test_ds.src_file_name=/home/TestData/nlp/nmt/toy_data/wmt14-de-en.src \
              model.test_ds.tgt_file_name=/home/TestData/nlp/nmt/toy_data/wmt14-de-en.src \
              model.encoder_tokenizer.tokenizer_model=/home/TestData/nlp/nmt/toy_data/tt_tokenizer.BPE.4096.model \
              model.decoder_tokenizer.tokenizer_model=/home/TestData/nlp/nmt/toy_data/tt_tokenizer.BPE.4096.model \
              model.encoder.pre_ln=true \
              model.decoder.pre_ln=true \
              trainer.devices=[1] \
              trainer.accelerator="gpu" \
              +trainer.fast_dev_run=true \
              +trainer.limit_test_batches=2 \
              exp_manager=null \
              '
            }
        }
        stage('L2: NMT Multi-Validation') {
            steps {
              sh 'cd examples/nlp/machine_translation && \
              python enc_dec_nmt.py \
              --config-path=conf \
              --config-name=aayn_base \
              do_testing=true \
              model.train_ds.src_file_name=/home/TestData/nlp/nmt/toy_data/wmt14-en-de.src \
              model.train_ds.tgt_file_name=/home/TestData/nlp/nmt/toy_data/wmt14-en-de.ref \
              model.validation_ds.src_file_name=[/home/TestData/nlp/nmt/toy_data/wmt13-en-de.src,/home/TestData/nlp/nmt/toy_data/wmt14-en-de.src] \
              model.validation_ds.tgt_file_name=[/home/TestData/nlp/nmt/toy_data/wmt13-en-de.ref,/home/TestData/nlp/nmt/toy_data/wmt14-en-de.ref] \
              model.test_ds.src_file_name=[/home/TestData/nlp/nmt/toy_data/wmt13-en-de.src,/home/TestData/nlp/nmt/toy_data/wmt14-en-de.src] \
              model.test_ds.tgt_file_name=[/home/TestData/nlp/nmt/toy_data/wmt13-en-de.ref,/home/TestData/nlp/nmt/toy_data/wmt14-en-de.ref] \
              model.encoder_tokenizer.tokenizer_model=/home/TestData/nlp/nmt/toy_data/tt_tokenizer.BPE.4096.model \
              model.decoder_tokenizer.tokenizer_model=/home/TestData/nlp/nmt/toy_data/tt_tokenizer.BPE.4096.model \
              trainer.devices=[0] \
              trainer.accelerator="gpu" \
              +trainer.fast_dev_run=true \
              +trainer.limit_test_batches=2 \
              exp_manager=null \
              '
            }
        }
      }
    }

    stage('L2: NMT Attention is All You Need Inference') {
      when {
        anyOf {
          branch 'main'
          changeRequest target: 'main'
        }
      }
      failFast true
      parallel {
        stage('L2: NMT Inference - PostLN') {
            steps {
              sh 'cd examples/nlp/machine_translation && \
              python nmt_transformer_infer.py \
              --model=/home/TestData/nlp/nmt/toy_data/TransformerLargeDe-En.nemo \
              --srctext=/home/TestData/nlp/nmt/toy_data/wmt14-de-en.test.src \
              --tgtout=/home/TestData/nlp/nmt/toy_data/out.txt \
              --target_lang en \
              --source_lang de \
              '
            }
        }
        stage('L2: NMT Inference - Pre-LN') {
            steps {
              sh 'cd examples/nlp/machine_translation && \
              python nmt_transformer_infer.py \
              --model=/home/TestData/nlp/nmt/toy_data/en_de_24x6_preln.nemo \
              --srctext=/home/TestData/nlp/nmt/toy_data/wmt14-en-de.test.src \
              --tgtout=/home/TestData/nlp/nmt/toy_data/out.txt \
              --target_lang de \
              --source_lang en \
              '
            }
        }
      }
    }

    stage('L2: NMT Attention is All You Need Finetuning') {
      when {
        anyOf {
          branch 'main'
          changeRequest target: 'main'
        }
      }
      failFast true
      steps {
        sh "cd examples/nlp/machine_translation && \
        python enc_dec_nmt_finetune.py \
        model_path=/home/TestData/nlp/nmt/toy_data/en_de_24x6_preln.nemo \
        trainer.devices=[0] \
        ~trainer.max_epochs \
        model.train_ds.src_file_name=/home/TestData/nlp/nmt/toy_data/wmt14-de-en.src \
        model.train_ds.tgt_file_name=/home/TestData/nlp/nmt/toy_data/wmt14-de-en.ref \
        model.validation_ds.src_file_name=/home/TestData/nlp/nmt/toy_data/wmt14-de-en.src \
        model.validation_ds.tgt_file_name=/home/TestData/nlp/nmt/toy_data/wmt14-de-en.src \
        model.test_ds.src_file_name=/home/TestData/nlp/nmt/toy_data/wmt14-de-en.src \
        model.test_ds.tgt_file_name=/home/TestData/nlp/nmt/toy_data/wmt14-de-en.src \
        +trainer.val_check_interval=10 \
        +trainer.limit_val_batches=1 \
        +trainer.limit_test_batches=1 \
        +trainer.max_steps=10 \
        +exp_manager.exp_dir=examples/nlp/machine_translation/nmt_finetune \
        +exp_manager.create_checkpoint_callback=True \
        +exp_manager.checkpoint_callback_params.monitor=val_sacreBLEU \
        +exp_manager.checkpoint_callback_params.mode=max \
        +exp_manager.checkpoint_callback_params.save_best_model=true \
        "
        sh "rm -rf examples/nlp/machine_translation/nmt_finetune"
      }
    }

    stage('L2: NMT with HuggingFace') {
      when {
        anyOf {
          branch 'main'
          changeRequest target: 'main'
        }
      }
      failFast true
      parallel {
        stage('L2: NMT Pretrained HF Encoder') {
            steps {
              sh 'cd examples/nlp/machine_translation && \
              python enc_dec_nmt.py \
              --config-path=conf \
              --config-name=huggingface \
              model.shared_tokenizer=False \
              model.encoder_tokenizer.library=huggingface \
              model.encoder.library=huggingface \
              model.encoder.model_name=distilbert-base-cased \
              model.encoder.pretrained=true \
              model.train_ds.src_file_name=/home/TestData/nlp/nmt/toy_data/wmt14-de-en.src \
              model.train_ds.tgt_file_name=/home/TestData/nlp/nmt/toy_data/wmt14-de-en.ref \
              model.validation_ds.src_file_name=/home/TestData/nlp/nmt/toy_data/wmt14-de-en.src \
              model.validation_ds.tgt_file_name=/home/TestData/nlp/nmt/toy_data/wmt14-de-en.src \
              model.test_ds.src_file_name=/home/TestData/nlp/nmt/toy_data/wmt14-de-en.src \
              model.test_ds.tgt_file_name=/home/TestData/nlp/nmt/toy_data/wmt14-de-en.src \
              model.train_ds.tokens_in_batch=128 \
              model.validation_ds.tokens_in_batch=128 \
              model.test_ds.tokens_in_batch=128 \
              model.decoder_tokenizer.tokenizer_model=/home/TestData/nlp/nmt/toy_data/tt_tokenizer.BPE.4096.model \
              model.decoder.hidden_size=768 \
              model.decoder.inner_size=256 \
              trainer.devices=[0] \
              trainer.accelerator="gpu" \
              +trainer.fast_dev_run=true \
              exp_manager=null \
              '
            }
        }

        stage('L2: NMT Custom HF Encoder') {
            steps {
              sh 'cd examples/nlp/machine_translation && \
              python enc_dec_nmt.py \
              --config-path=conf \
              --config-name=huggingface \
              model.shared_tokenizer=True \
              model.encoder_tokenizer.library=yttm \
              model.encoder_tokenizer.tokenizer_model=/home/TestData/nlp/nmt/toy_data/tt_tokenizer.BPE.4096.model \
              model.encoder.library=huggingface \
              model.encoder.model_name=null \
              model.encoder.pretrained=false \
              +model.encoder._target_=transformers.BertConfig \
              +model.encoder.hidden_size=48 \
              model.train_ds.src_file_name=/home/TestData/nlp/nmt/toy_data/wmt14-de-en.src \
              model.train_ds.tgt_file_name=/home/TestData/nlp/nmt/toy_data/wmt14-de-en.ref \
              model.validation_ds.src_file_name=/home/TestData/nlp/nmt/toy_data/wmt14-de-en.src \
              model.validation_ds.tgt_file_name=/home/TestData/nlp/nmt/toy_data/wmt14-de-en.src \
              model.test_ds.src_file_name=/home/TestData/nlp/nmt/toy_data/wmt14-de-en.src \
              model.test_ds.tgt_file_name=/home/TestData/nlp/nmt/toy_data/wmt14-de-en.src \
              model.train_ds.tokens_in_batch=128 \
              model.validation_ds.tokens_in_batch=128 \
              model.test_ds.tokens_in_batch=128 \
              model.decoder_tokenizer.tokenizer_model=/home/TestData/nlp/nmt/toy_data/tt_tokenizer.BPE.4096.model \
              model.decoder.hidden_size=48 \
              model.decoder.inner_size=256 \
              trainer.devices=[1] \
              trainer.accelerator="gpu" \
              +trainer.fast_dev_run=true \
              exp_manager=null \
              '
            }
        }
      }
    }


    stage('L2: NMT Tarred Dataset Creation') {
      when {
        anyOf {
          branch 'main'
          changeRequest target: 'main'
        }
      }
      failFast true
      parallel {
        stage('L2: NMT Auto Tarred Dataset Creation') {
            steps {
              sh 'cd examples/nlp/machine_translation && \
              python enc_dec_nmt.py \
              --config-path=conf \
              --config-name=aayn_base \
              do_training=false \
              model.preproc_out_dir=$PWD/preproc_out_dir \
              model.train_ds.use_tarred_dataset=true \
              model.train_ds.n_preproc_jobs=2 \
              model.train_ds.lines_per_dataset_fragment=500 \
              model.train_ds.num_batches_per_tarfile=10 \
              model.train_ds.src_file_name=/home/TestData/nlp/nmt/toy_data/wmt14-de-en.src \
              model.train_ds.tgt_file_name=/home/TestData/nlp/nmt/toy_data/wmt14-de-en.ref \
              model.validation_ds.src_file_name=/home/TestData/nlp/nmt/toy_data/wmt14-de-en.src \
              model.validation_ds.tgt_file_name=/home/TestData/nlp/nmt/toy_data/wmt14-de-en.src \
              model.encoder_tokenizer.vocab_size=2000 \
              model.decoder_tokenizer.vocab_size=2000 \
              ~model.test_ds \
              trainer.devices=[0] \
              trainer.accelerator="gpu" \
              +trainer.fast_dev_run=true \
              exp_manager=null \
              '
            }
        }

        stage('L2: NMT Script Tarred Dataset Creation') {
            steps {
              sh 'cd examples/nlp/machine_translation && \
              python create_tarred_parallel_dataset.py \
              --src_fname /home/TestData/nlp/nmt/toy_data/wmt14-de-en.src \
              --tgt_fname /home/TestData/nlp/nmt/toy_data/wmt14-de-en.ref \
              --out_dir $PWD/out_dir \
              --encoder_tokenizer_vocab_size=2000 \
              --decoder_tokenizer_vocab_size=2000 \
              --tokens_in_batch=1000 \
              --lines_per_dataset_fragment=500 \
              --num_batches_per_tarfile=10 \
              --n_preproc_jobs=2 \
              '
            }
        }
      }
    }
    stage('L2: Megatron NMT Training TP=2') {
      when {
        anyOf {
          branch 'main'
          changeRequest target: 'main'
        }
      }
      failFast true
      steps {
        sh "python examples/nlp/machine_translation/megatron_nmt_training.py \
        trainer.devices=2 \
        trainer.accelerator=gpu \
        trainer.log_every_n_steps=1 \
        trainer.val_check_interval=10 \
        +trainer.limit_val_batches=2 \
        trainer.accumulate_grad_batches=1 \
        trainer.max_steps=10 \
        trainer.precision=16 \
        trainer.gradient_clip_val=1.0 \
        exp_manager.exp_dir=examples/nlp/machine_translation/megatron_nmt_results \
        model.tensor_model_parallel_size=2 \
        model.seq_length=128 \
        model.encoder.num_layers=4 \
        model.encoder.hidden_size=64 \
        model.encoder.num_attention_heads=8 \
        model.encoder.activation='swiglu' \
        model.encoder.masked_softmax_fusion=False \
        model.encoder.bias_activation_fusion=False \
        model.encoder.activations_checkpoint_method='block' \
        model.encoder.activations_checkpoint_num_layers=1 \
        model.decoder.num_layers=2 \
        model.decoder.hidden_size=64 \
        model.decoder.num_attention_heads=8 \
        model.decoder.activation='swiglu' \
        model.decoder.masked_softmax_fusion=False \
        model.decoder.bias_activation_fusion=False \
        model.decoder.activations_checkpoint_method='block' \
        model.decoder.activations_checkpoint_num_layers=1 \
        model.micro_batch_size=2 \
        model.global_batch_size=4 \
        model.train_ds.src_file_name=/home/TestData/nlp/nmt/toy_data/wmt14-de-en.src \
        model.train_ds.tgt_file_name=/home/TestData/nlp/nmt/toy_data/wmt14-de-en.ref \
        model.validation_ds.src_file_name=/home/TestData/nlp/nmt/toy_data/wmt14-de-en.src \
        model.validation_ds.tgt_file_name=/home/TestData/nlp/nmt/toy_data/wmt14-de-en.ref \
        ~model.test_ds \
        model.train_ds.dataset_type=text_memmap \
        model.encoder_tokenizer.library=sentencepiece \
        model.encoder_tokenizer.model=/home/TestData/nlp/nmt/toy_data/spm_64k_all_langs_plus_en.model \
        model.decoder_tokenizer.library=sentencepiece \
        model.decoder_tokenizer.model=/home/TestData/nlp/nmt/toy_data/spm_64k_all_langs_plus_en.model"
        sh "python examples/nlp/machine_translation/megatron_nmt_training.py \
        trainer.devices=2 \
        trainer.accelerator=gpu \
        trainer.log_every_n_steps=1 \
        trainer.val_check_interval=10 \
        +trainer.limit_val_batches=2 \
        trainer.accumulate_grad_batches=1 \
        trainer.max_steps=10 \
        trainer.precision=16 \
        trainer.gradient_clip_val=1.0 \
        exp_manager.exp_dir=examples/nlp/machine_translation/megatron_nmt_results \
        model.tensor_model_parallel_size=2 \
        model.seq_length=128 \
        model.encoder.num_layers=4 \
        model.encoder.hidden_size=64 \
        model.encoder.num_attention_heads=8 \
        model.encoder.activation='swiglu' \
        model.encoder.masked_softmax_fusion=False \
        model.encoder.bias_activation_fusion=False \
        model.encoder.activations_checkpoint_method='block' \
        model.encoder.activations_checkpoint_num_layers=1 \
        model.decoder.num_layers=2 \
        model.decoder.hidden_size=64 \
        model.decoder.num_attention_heads=8 \
        model.decoder.activation='swiglu' \
        model.decoder.masked_softmax_fusion=False \
        model.decoder.bias_activation_fusion=False \
        model.decoder.activations_checkpoint_method='block' \
        model.decoder.activations_checkpoint_num_layers=1 \
        model.micro_batch_size=2 \
        model.global_batch_size=4 \
        model.train_ds.src_file_name=/home/TestData/nlp/nmt/toy_data/wmt14-de-en.src \
        model.train_ds.tgt_file_name=/home/TestData/nlp/nmt/toy_data/wmt14-de-en.ref \
        model.validation_ds.src_file_name=/home/TestData/nlp/nmt/toy_data/wmt14-de-en.src \
        model.validation_ds.tgt_file_name=/home/TestData/nlp/nmt/toy_data/wmt14-de-en.ref \
        ~model.test_ds \
        model.train_ds.dataset_type=text_memmap \
        model.encoder_tokenizer.library=sentencepiece \
        model.encoder_tokenizer.model=/home/TestData/nlp/nmt/toy_data/spm_64k_all_langs_plus_en.model \
        model.decoder_tokenizer.library=sentencepiece \
        model.decoder_tokenizer.model=/home/TestData/nlp/nmt/toy_data/spm_64k_all_langs_plus_en.model"
        sh "rm -rf examples/nlp/machine_translation/megatron_nmt_results"
      }
    }

    // stage('L2: NMT Bottleneck Fallback') {
    //   when {
    //     anyOf {
    //       branch 'main'
    //       changeRequest target: 'main'
    //     }
    //   }
    //   failFast true
    //   parallel {
    //     stage('L2: seq2seq (no bottleneck)') {
    //         steps {
    //           sh 'cd examples/nlp/machine_translation && \
    //           enc_dec_nmt-bottleneck.py \
    //           --config-path=conf \
    //           --config-name=aayn_bottleneck \
    //           do_testing=true \
    //           model.model_type=nll \
    //           model.encoder.arch=seq2seq \
    //           model.encoder.hidden_steps=1 \
    //           model.encoder.hidden_blocks=1 \
    //           model.encoder.hidden_init_method=params \
    //           model.encoder.hidden_size=64 \
    //           model.encoder.inner_size=128 \
    //           model.encoder.num_attention_heads=2 \
    //           model.encoder.num_layers=2 \
    //           model.decoder.hidden_size=64 \
    //           model.decoder.inner_size=128 \
    //           model.decoder.num_attention_heads=2 \
    //           model.decoder.num_layers=2 \
    //           model.train_ds.src_file_name=/home/TestData/nlp/nmt/toy_data/wmt14-en-de.src \
    //           model.train_ds.tgt_file_name=/home/TestData/nlp/nmt/toy_data/wmt14-en-de.ref \
    //           model.validation_ds.src_file_name=[/home/TestData/nlp/nmt/toy_data/wmt13-en-de.src,/home/TestData/nlp/nmt/toy_data/wmt14-en-de.src] \
    //           model.validation_ds.tgt_file_name=[/home/TestData/nlp/nmt/toy_data/wmt13-en-de.ref,/home/TestData/nlp/nmt/toy_data/wmt14-en-de.ref] \
    //           model.test_ds.src_file_name=/home/TestData/nlp/nmt/toy_data/wmt13-en-de.src \
    //           model.test_ds.tgt_file_name=/home/TestData/nlp/nmt/toy_data/wmt13-en-de.ref \
    //           model.encoder_tokenizer.tokenizer_model=/home/TestData/nlp/nmt/toy_data/tt_tokenizer.BPE.4096.model \
    //           model.decoder_tokenizer.tokenizer_model=/home/TestData/nlp/nmt/toy_data/tt_tokenizer.BPE.4096.model \
    //           trainer.devices=[1] \
    //           trainer.accelerator="gpu" \
    //           +trainer.fast_dev_run=true \
    //           +trainer.limit_test_batches=2 \
    //           exp_manager=null \
    //           '
    //         }
    //     }
    //   }
    // }
    // stage('L2: NMT Bottleneck Architecture') {
    //   when {
    //     anyOf {
    //       branch 'main'
    //       changeRequest target: 'main'
    //     }
    //   }
    //   failFast true
    //   parallel {
    //     stage('Bridge Encoder (identity)') {
    //         steps {
    //           sh 'cd examples/nlp/machine_translation && \
    //           enc_dec_nmt-bottleneck.py \
    //           --config-path=conf \
    //           --config-name=aayn_bottleneck \
    //           do_testing=true \
    //           model.model_type=nll \
    //           model.encoder.arch=bridge \
    //           model.encoder.hidden_steps=1 \
    //           model.encoder.hidden_blocks=1 \
    //           model.encoder.hidden_init_method=identity \
    //           model.encoder.hidden_size=64 \
    //           model.encoder.inner_size=128 \
    //           model.encoder.num_attention_heads=2 \
    //           model.encoder.num_layers=2 \
    //           model.decoder.hidden_size=64 \
    //           model.decoder.inner_size=128 \
    //           model.decoder.num_attention_heads=2 \
    //           model.decoder.num_layers=2 \
    //           model.train_ds.src_file_name=/home/TestData/nlp/nmt/toy_data/wmt14-de-en.src \
    //           model.train_ds.tgt_file_name=/home/TestData/nlp/nmt/toy_data/wmt14-de-en.ref \
    //           model.validation_ds.src_file_name=/home/TestData/nlp/nmt/toy_data/wmt14-de-en.src \
    //           model.validation_ds.tgt_file_name=/home/TestData/nlp/nmt/toy_data/wmt14-de-en.src \
    //           model.test_ds.src_file_name=/home/TestData/nlp/nmt/toy_data/wmt14-de-en.src \
    //           model.test_ds.tgt_file_name=/home/TestData/nlp/nmt/toy_data/wmt14-de-en.src \
    //           model.encoder_tokenizer.tokenizer_model=/home/TestData/nlp/nmt/toy_data/tt_tokenizer.BPE.4096.model \
    //           model.decoder_tokenizer.tokenizer_model=/home/TestData/nlp/nmt/toy_data/tt_tokenizer.BPE.4096.model \
    //		 trainer.devices=[0] \
    // 		 trainer.accelerator="gpu" \
    //           +trainer.fast_dev_run=true \
    //           +trainer.limit_test_batches=2 \
    //           exp_manager=null \
    //           '
    //         }
    //     }
    //     stage('Perceiver Encoder (params)') {
    //         steps {
    //           sh 'cd examples/nlp/machine_translation && \
    //           enc_dec_nmt-bottleneck.py \
    //           --config-path=conf \
    //           --config-name=aayn_bottleneck \
    //           do_testing=true \
    //           model.model_type=nll \
    //           model.encoder.arch=perceiver \
    //           model.encoder.hidden_steps=1 \
    //           model.encoder.hidden_blocks=1 \
    //           model.encoder.hidden_init_method=params \
    //           model.encoder.hidden_size=64 \
    //           model.encoder.inner_size=128 \
    //           model.encoder.num_attention_heads=2 \
    //           model.encoder.num_layers=2 \
    //           model.decoder.hidden_size=64 \
    //           model.decoder.inner_size=128 \
    //           model.decoder.num_attention_heads=2 \
    //           model.decoder.num_layers=2 \
    //           model.train_ds.src_file_name=/home/TestData/nlp/nmt/toy_data/wmt14-de-en.src \
    //           model.train_ds.tgt_file_name=/home/TestData/nlp/nmt/toy_data/wmt14-de-en.ref \
    //           model.validation_ds.src_file_name=/home/TestData/nlp/nmt/toy_data/wmt14-de-en.src \
    //           model.validation_ds.tgt_file_name=/home/TestData/nlp/nmt/toy_data/wmt14-de-en.src \
    //           model.test_ds.src_file_name=/home/TestData/nlp/nmt/toy_data/wmt14-de-en.src \
    //           model.test_ds.tgt_file_name=/home/TestData/nlp/nmt/toy_data/wmt14-de-en.src \
    //           model.encoder_tokenizer.tokenizer_model=/home/TestData/nlp/nmt/toy_data/tt_tokenizer.BPE.4096.model \
    //           model.decoder_tokenizer.tokenizer_model=/home/TestData/nlp/nmt/toy_data/tt_tokenizer.BPE.4096.model \
    //           trainer.devices=[1] \
    //           trainer.accelerator="gpu" \
    //           +trainer.fast_dev_run=true \
    //           +trainer.limit_test_batches=2 \
    //           exp_manager=null \
    //           '
    //         }
    //     }
    //   }
    // }
    // stage('L2: NMT Bottleneck LVM') {
    //   when {
    //     anyOf {
    //       branch 'main'
    //       changeRequest target: 'main'
    //     }
    //   }
    //   failFast true
    //   parallel {
    //     stage('VAE') {
    //         steps {
    //           sh 'cd examples/nlp/machine_translation && \
    //           enc_dec_nmt-bottleneck.py \
    //           --config-path=conf \
    //           --config-name=aayn_bottleneck \
    //           do_testing=true \
    //           model.model_type=vae \
    //           model.encoder.arch=perceiver \
    //           model.encoder.hidden_steps=1 \
    //           model.encoder.hidden_blocks=1 \
    //           model.encoder.hidden_init_method=params \
    //           model.encoder.hidden_size=64 \
    //           model.encoder.inner_size=128 \
    //           model.encoder.num_attention_heads=2 \
    //           model.encoder.num_layers=2 \
    //           model.decoder.hidden_size=64 \
    //           model.decoder.inner_size=128 \
    //           model.decoder.num_attention_heads=2 \
    //           model.decoder.num_layers=2 \
    //           model.train_ds.src_file_name=/home/TestData/nlp/nmt/toy_data/wmt14-de-en.src \
    //           model.train_ds.tgt_file_name=/home/TestData/nlp/nmt/toy_data/wmt14-de-en.ref \
    //           model.validation_ds.src_file_name=/home/TestData/nlp/nmt/toy_data/wmt14-de-en.src \
    //           model.validation_ds.tgt_file_name=/home/TestData/nlp/nmt/toy_data/wmt14-de-en.src \
    //           model.test_ds.src_file_name=/home/TestData/nlp/nmt/toy_data/wmt14-de-en.src \
    //           model.test_ds.tgt_file_name=/home/TestData/nlp/nmt/toy_data/wmt14-de-en.src \
    //           model.encoder_tokenizer.tokenizer_model=/home/TestData/nlp/nmt/toy_data/tt_tokenizer.BPE.4096.model \
    //           model.decoder_tokenizer.tokenizer_model=/home/TestData/nlp/nmt/toy_data/tt_tokenizer.BPE.4096.model \
    //           trainer.devices=[0] \
    //           trainer.accelerator="gpu" \
    //           +trainer.fast_dev_run=true \
    //           +trainer.limit_test_batches=2 \
    //           exp_manager=null \
    //           '
    //         }
    //     }
    //     stage('MIM') {
    //         steps {
    //           sh 'cd examples/nlp/machine_translation && \
    //           enc_dec_nmt-bottleneck.py \
    //           --config-path=conf \
    //           --config-name=aayn_bottleneck \
    //           do_testing=true \
    //           model.model_type=mim \
    //           model.encoder.arch=perceiver \
    //           model.encoder.hidden_steps=1 \
    //           model.encoder.hidden_blocks=1 \
    //           model.encoder.hidden_init_method=params \
    //           model.encoder.hidden_size=64 \
    //           model.encoder.inner_size=128 \
    //           model.encoder.num_attention_heads=2 \
    //           model.encoder.num_layers=2 \
    //           model.decoder.hidden_size=64 \
    //           model.decoder.inner_size=128 \
    //           model.decoder.num_attention_heads=2 \
    //           model.decoder.num_layers=2 \
    //           model.train_ds.src_file_name=/home/TestData/nlp/nmt/toy_data/wmt14-de-en.src \
    //           model.train_ds.tgt_file_name=/home/TestData/nlp/nmt/toy_data/wmt14-de-en.ref \
    //           model.validation_ds.src_file_name=/home/TestData/nlp/nmt/toy_data/wmt14-de-en.src \
    //           model.validation_ds.tgt_file_name=/home/TestData/nlp/nmt/toy_data/wmt14-de-en.src \
    //           model.test_ds.src_file_name=/home/TestData/nlp/nmt/toy_data/wmt14-de-en.src \
    //           model.test_ds.tgt_file_name=/home/TestData/nlp/nmt/toy_data/wmt14-de-en.src \
    //           model.encoder_tokenizer.tokenizer_model=/home/TestData/nlp/nmt/toy_data/tt_tokenizer.BPE.4096.model \
    //           model.decoder_tokenizer.tokenizer_model=/home/TestData/nlp/nmt/toy_data/tt_tokenizer.BPE.4096.model \
    //           trainer.devices=[1] \
    //           trainer.accelerator="gpu" \
    //           +trainer.fast_dev_run=true \
    //           +trainer.limit_test_batches=2 \
    //           exp_manager=null \
    //           '
    //         }
    //     }
    //   }
    // }
    stage('L2: Megatron Bert Pretraining and Resume Training') {
      when {
        anyOf {
          branch 'main'
          changeRequest target: 'main'
        }
      }
      failFast true
      steps {
        sh "python examples/nlp/language_modeling/megatron_bert_pretraining.py \
        trainer.devices=2 \
        trainer.accelerator=gpu \
        trainer.log_every_n_steps=1 \
        trainer.val_check_interval=10 \
        trainer.limit_val_batches=2 \
        trainer.accumulate_grad_batches=2 \
        trainer.max_steps=10 \
        trainer.precision=16 \
        trainer.gradient_clip_val=1.0 \
        exp_manager.exp_dir=examples/nlp/language_modeling/bert_pretrain_results \
        model.tensor_model_parallel_size=2 \
        model.optim.name=fused_adam \
        model.optim.lr=2e-4 \
        model.optim.sched.warmup_steps=2 \
        model.optim.sched.constant_steps=2 \
        model.optim.sched.min_lr=8e-5 \
        model.max_position_embeddings=128 \
        model.encoder_seq_length=128 \
        model.data.seq_length=128 \
        model.tokenizer.vocab_file=/home/TestData/nlp/megatron_bert/data/bert/vocab.txt \
        model.num_layers=8 \
        model.hidden_size=256 \
        model.num_attention_heads=8 \
        model.activations_checkpoint_method='block' \
        model.activations_checkpoint_num_layers=1 \
        model.data.data_prefix=[.5,/home/TestData/nlp/megatron_bert/data/bert/simple_wiki_bert_preproc_text_sentence,.5,/home/TestData/nlp/megatron_bert/data/bert/simple_wiki_bert_preproc_text_sentence] \
        model.data.index_mapping_dir=examples/nlp/language_modeling/bert_index_mappings"
        sh "python examples/nlp/language_modeling/megatron_bert_pretraining.py \
        trainer.devices=2 \
        trainer.accelerator=gpu \
        trainer.log_every_n_steps=1 \
        trainer.val_check_interval=10 \
        trainer.limit_val_batches=2 \
        trainer.accumulate_grad_batches=2 \
        trainer.max_steps=20 \
        trainer.precision=16 \
        trainer.gradient_clip_val=1.0 \
        exp_manager.exp_dir=examples/nlp/language_modeling/bert_pretrain_results \
        exp_manager.resume_if_exists=True \
        model.tensor_model_parallel_size=2 \
        model.optim.name=fused_adam \
        model.optim.lr=2e-4 \
        model.optim.sched.warmup_steps=2 \
        model.optim.sched.constant_steps=2 \
        model.optim.sched.min_lr=8e-5 \
        model.max_position_embeddings=128 \
        model.encoder_seq_length=128 \
        model.data.seq_length=128 \
        model.tokenizer.vocab_file=/home/TestData/nlp/megatron_bert/data/bert/vocab.txt \
        model.num_layers=8 \
        model.hidden_size=256 \
        model.num_attention_heads=8 \
        model.activations_checkpoint_method='block' \
        model.activations_checkpoint_num_layers=1 \
        model.data.data_prefix=[.5,/home/TestData/nlp/megatron_bert/data/bert/simple_wiki_bert_preproc_text_sentence,.5,/home/TestData/nlp/megatron_bert/data/bert/simple_wiki_bert_preproc_text_sentence] \
        model.data.index_mapping_dir=examples/nlp/language_modeling/bert_index_mappings"
        sh "rm -rf examples/nlp/language_modeling/bert_pretrain_results"
        sh "rm -rf examples/nlp/language_modeling/bert_index_mappings"
      }
    }
    stage('L2: Megatron RETRO Pretraining and Resume Training') {
      when {
        anyOf {
          branch 'main'
          changeRequest target: 'main'
        }
      }
      failFast true
      steps {
        sh "python examples/nlp/language_modeling/megatron_retro_pretraining.py \
        trainer.devices=2 \
        trainer.num_nodes=1 \
        trainer.accelerator=gpu \
        trainer.accumulate_grad_batches=1 \
        trainer.limit_val_batches=2 \
        exp_manager.resume_if_exists=True \
        trainer.max_steps=10 \
        trainer.precision=16 \
        trainer.gradient_clip_val=1.0 \
        trainer.val_check_interval=10 \
        exp_manager.exp_dir=examples/nlp/language_modeling/retro_results \
        model.data.data_prefix='' \
        model.data.knn_index='' \
        model.data.retrieval_prefix='' \
        model.tensor_model_parallel_size=2 \
        model.micro_batch_size=4 \
        model.optim.name=fused_adam \
        model.optim.lr=2e-4 \
        model.optim.sched.warmup_steps=2 \
        model.optim.sched.constant_steps=2 \
        model.optim.sched.min_lr=8e-5 \
        model.max_position_embeddings=128 \
        model.encoder_seq_length=128 \
        model.chunk_size=32 \
        model.enc_num_layers=2 \
        model.dec_num_layers=2 \
        model.enc_cross_attention=[1] \
        model.dec_cross_attention=[1] \
        +model.data.mock=True"
        sh "python examples/nlp/language_modeling/megatron_retro_pretraining.py \
        trainer.devices=2 \
        trainer.num_nodes=1 \
        trainer.accelerator=gpu \
        trainer.accumulate_grad_batches=1 \
        trainer.limit_val_batches=2 \
        exp_manager.resume_if_exists=True \
        trainer.max_steps=20 \
        trainer.precision=16 \
        trainer.gradient_clip_val=1.0 \
        trainer.val_check_interval=10 \
        exp_manager.exp_dir=examples/nlp/language_modeling/retro_results \
        model.data.data_prefix='' \
        model.data.knn_index='' \
        model.data.retrieval_prefix='' \
        model.tensor_model_parallel_size=2 \
        model.micro_batch_size=4 \
        model.optim.name=fused_adam \
        model.optim.lr=2e-4 \
        model.optim.sched.warmup_steps=2 \
        model.optim.sched.constant_steps=2 \
        model.optim.sched.min_lr=8e-5 \
        model.max_position_embeddings=128 \
        model.encoder_seq_length=128 \
        model.chunk_size=32 \
        model.enc_num_layers=2 \
        model.dec_num_layers=2 \
        model.enc_cross_attention=[1] \
        model.dec_cross_attention=[1] \
        +model.data.mock=True"
        sh "rm -rf examples/nlp/language_modeling/retro_results"
      }
    }
    stage('L2: Megatron RETRO muTransfer Pretraining Performance') {
      when {
        anyOf {
          branch 'main'
          changeRequest target: 'main'
        }
      }
      failFast true
      steps {
            sh "python examples/nlp/language_modeling/megatron_retro_mutransfer_pretrain.py \
                trainer.devices=2 \
                trainer.num_nodes=1 \
                trainer.accelerator=gpu \
                trainer.accumulate_grad_batches=1 \
                trainer.max_steps=100 \
                trainer.log_every_n_steps=1 \
                trainer.precision=16 \
                trainer.val_check_interval=100 \
                trainer.limit_val_batches=0 \
                trainer.gradient_clip_val=1.0 \
                +trainer.num_sanity_val_steps=0 \
                exp_manager.exp_dir=examples/nlp/language_modeling/retro_results/ \
                +exp_manager.version=smalltest \
                model.data.neighbors=2 \
                model.megatron_amp_O2=False \
                model.apply_query_key_layer_scaling=False \
                model.tensor_model_parallel_size=1 \
                model.optim.name=muadamw \
                model.optim.weight_decay=0.1 \
                model.optim.betas=[0.9,0.95] \
                model.optim.lr=6e-4 \
                model.optim.sched.warmup_steps=1000 \
                model.optim.sched.constant_steps=0 \
                model.optim.sched.min_lr=6e-5 \
                model.add_position_embedding=False \
                model.enc_num_layers=2 \
                model.dec_num_layers=6 \
                model.enc_cross_attention=[0] \
                model.dec_cross_attention=[3,5] \
                model.hidden_size=96 \
                model.ffn_hidden_size=384 \
                model.init_method_std=0.023 \
                model.num_attention_heads=12 \
                model.max_position_embeddings=1024 \
                model.encoder_seq_length=1024 \
                model.tokenizer.library=megatron \
                model.tokenizer.type=GPT2BPETokenizer \
                model.tokenizer.merge_file=/home/TestData/nlp/megatron_retro/gpt2-merges.txt \
                model.tokenizer.vocab_file=/home/TestData/nlp/megatron_retro/gpt2-vocab.json \
                model.data.data_prefix=[/home/TestData/nlp/megatron_retro/retro_wiki_test_text_document] \
                model.data.knn_index=[/home/TestData/nlp/megatron_retro/knn_map_wiki_test.idx] \
                model.data.retrieval_prefix=/home/TestData/nlp/megatron_retro/retro_wiki_test_text_document \
                model.data.index_mapping_dir=/home/TestData/nlp/megatron_retro \
                model.data.num_workers=8 \
                model.micro_batch_size=8 \
                model.normalization=rmsnorm \
                model.transformer_block_type=pre_ln \
                model.bias_activation_fusion=True \
                model.bias_dropout_add_fusion=False \
                model.masked_softmax_fusion=True \
                model.hidden_dropout=0 \
                model.attention_dropout=0 \
                model.fp32_residual_connection=True \
                model.shape_file=/home/TestData/nlp/megatron_retro/o1_rel_shape_info_tiny.yaml"
        sh '''python -c "import pandas as pd
import pathlib
from pandas.testing import assert_frame_equal
from tensorboard.backend.event_processing.event_accumulator import EventAccumulator
import torch
if not (torch.cuda.is_available() and torch.cuda.get_device_properties(0).major == 8):
    import sys
    sys.exit(0)
event_file = list(pathlib.Path('examples/nlp/language_modeling/retro_results/megatron_retro/smalltest').glob('events.out.tfevents*'))[0]
ea = EventAccumulator(str(event_file)).Reload()
vals = []
for i in ea.Scalars('reduced_train_loss'):
    vals.append(i.value)
training_curve = pd.DataFrame({'loss': vals})
gt_curve = pd.read_csv('/home/TestData/nlp/megatron_retro/expected_learning_curve.csv')
assert_frame_equal(training_curve, gt_curve, rtol=1e-3, atol=1e-3)"'''
        sh "rm -rf examples/nlp/language_modeling/retro_results"
      }
    }
    stage('L2: BioMegatron Bert NER Task') {
      when {
        anyOf {
          branch 'main'
          changeRequest target: 'main'
        }
      }
      failFast true
      steps {
        sh "python examples/nlp/token_classification/token_classification_train.py \
        exp_manager.exp_dir=examples/nlp/language_modeling/token_classification_results \
        trainer.max_epochs=1 \
        model.dataset.data_dir=/home/TestData/nlp/ner \
        model.language_model.pretrained_model_name=biomegatron345m_biovocab_30k_cased \
        model.tokenizer.tokenizer_name=null"
        sh "rm -rf examples/nlp/language_modeling/token_classification_results"
      }
    }
    stage('L2: Megatron GPT Pretraining and Resume Training TP=2') {
      when {
        anyOf {
          branch 'main'
          changeRequest target: 'main'
        }
      }
      failFast true
      steps {
        sh "python examples/nlp/language_modeling/megatron_gpt_pretraining.py \
        trainer.devices=2 \
        trainer.accelerator=gpu \
        trainer.log_every_n_steps=1 \
        trainer.val_check_interval=2 \
        trainer.limit_val_batches=2 \
        trainer.accumulate_grad_batches=1 \
        trainer.max_steps=3 \
        trainer.precision=16 \
        trainer.gradient_clip_val=1.0 \
        exp_manager.exp_dir=examples/nlp/language_modeling/gpt_pretrain_results \
        model.tensor_model_parallel_size=2 \
        model.optim.name=fused_adam \
        model.optim.lr=2e-4 \
        model.optim.sched.warmup_steps=1 \
        model.optim.sched.constant_steps=1 \
        model.optim.sched.min_lr=8e-5 \
        model.max_position_embeddings=128 \
        model.encoder_seq_length=128 \
        model.data.seq_length=128 \
        model.tokenizer.vocab_file=/home/TestData/nlp/megatron_gpt/data/gpt/vocab.json \
        model.tokenizer.merge_file=/home/TestData/nlp/megatron_gpt/data/gpt/merges.txt \
        model.num_layers=8 \
        model.hidden_size=256 \
        model.num_attention_heads=8 \
        model.activations_checkpoint_method='block' \
        model.activations_checkpoint_num_layers=1 \
        model.data.data_prefix=[.5,/home/TestData/nlp/megatron_gpt/data/gpt/simple_wiki_gpt_preproc_text_document,.5,/home/TestData/nlp/megatron_gpt/data/gpt/simple_wiki_gpt_preproc_text_document] \
        model.data.index_mapping_dir=examples/nlp/language_modeling/gpt_index_mappings"
        sh "python examples/nlp/language_modeling/megatron_gpt_pretraining.py \
        trainer.devices=2 \
        trainer.accelerator=gpu \
        trainer.log_every_n_steps=1 \
        trainer.val_check_interval=2 \
        trainer.limit_val_batches=1 \
        trainer.accumulate_grad_batches=1 \
        trainer.max_steps=6 \
        trainer.precision=16 \
        trainer.gradient_clip_val=1.0 \
        exp_manager.exp_dir=examples/nlp/language_modeling/gpt_pretrain_results \
        exp_manager.resume_if_exists=True \
        model.tensor_model_parallel_size=2 \
        model.optim.name=fused_adam \
        model.optim.lr=2e-4 \
        model.optim.sched.warmup_steps=2 \
        model.optim.sched.constant_steps=2 \
        model.optim.sched.min_lr=8e-5 \
        model.max_position_embeddings=128 \
        model.encoder_seq_length=128 \
        model.data.seq_length=128 \
        model.tokenizer.vocab_file=/home/TestData/nlp/megatron_gpt/data/gpt/vocab.json \
        model.tokenizer.merge_file=/home/TestData/nlp/megatron_gpt/data/gpt/merges.txt \
        model.num_layers=8 \
        model.hidden_size=256 \
        model.num_attention_heads=8 \
        model.activations_checkpoint_method='block' \
        model.activations_checkpoint_num_layers=1 \
        model.data.data_prefix=[.5,/home/TestData/nlp/megatron_gpt/data/gpt/simple_wiki_gpt_preproc_text_document,.5,/home/TestData/nlp/megatron_gpt/data/gpt/simple_wiki_gpt_preproc_text_document] \
        model.data.index_mapping_dir=examples/nlp/language_modeling/gpt_index_mappings"
        sh "rm -rf examples/nlp/language_modeling/gpt_pretrain_results"
        sh "rm -rf examples/nlp/language_modeling/gpt_index_mappings"
      }
    }
    stage('L2: Megatron GPT Pretraining and Resume Training PP=2') {
      when {
        anyOf {
          branch 'main'
          changeRequest target: 'main'
        }
      }
      failFast true
      steps {
        sh "python examples/nlp/language_modeling/megatron_gpt_pretraining.py \
        trainer.devices=2 \
        trainer.log_every_n_steps=1 \
        trainer.val_check_interval=2 \
        trainer.limit_val_batches=2 \
        trainer.accumulate_grad_batches=1 \
        trainer.max_steps=3 \
        trainer.precision=16 \
        trainer.gradient_clip_val=1.0 \
        exp_manager.exp_dir=examples/nlp/language_modeling/gpt_pretrain_results \
        model.pipeline_model_parallel_size=2 \
        model.tensor_model_parallel_size=1 \
        model.optim.name=fused_adam \
        model.optim.lr=2e-4 \
        model.optim.sched.warmup_steps=1 \
        model.optim.sched.constant_steps=1 \
        model.optim.sched.min_lr=8e-5 \
        model.max_position_embeddings=128 \
        model.encoder_seq_length=128 \
        model.data.seq_length=128 \
        model.tokenizer.vocab_file=/home/TestData/nlp/megatron_gpt/data/gpt/vocab.json \
        model.tokenizer.merge_file=/home/TestData/nlp/megatron_gpt/data/gpt/merges.txt \
        model.num_layers=8 \
        model.hidden_size=256 \
        model.num_attention_heads=8 \
        model.activations_checkpoint_method='block' \
        model.activations_checkpoint_num_layers=1 \
        model.data.data_prefix=[.5,/home/TestData/nlp/megatron_gpt/data/gpt/simple_wiki_gpt_preproc_text_document,.5,/home/TestData/nlp/megatron_gpt/data/gpt/simple_wiki_gpt_preproc_text_document] \
        model.data.index_mapping_dir=examples/nlp/language_modeling/gpt_index_mappings"
        sh "python examples/nlp/language_modeling/megatron_gpt_pretraining.py \
        trainer.devices=2 \
        trainer.log_every_n_steps=1 \
        trainer.val_check_interval=2 \
        trainer.limit_val_batches=2 \
        trainer.accumulate_grad_batches=1 \
        trainer.max_steps=6 \
        trainer.precision=16 \
        trainer.gradient_clip_val=1.0 \
        exp_manager.exp_dir=examples/nlp/language_modeling/gpt_pretrain_results \
        exp_manager.resume_if_exists=True \
        model.pipeline_model_parallel_size=2 \
        model.tensor_model_parallel_size=1 \
        model.optim.name=fused_adam \
        model.optim.lr=2e-4 \
        model.optim.sched.warmup_steps=2 \
        model.optim.sched.constant_steps=2 \
        model.optim.sched.min_lr=8e-5 \
        model.max_position_embeddings=128 \
        model.encoder_seq_length=128 \
        model.data.seq_length=128 \
        model.tokenizer.vocab_file=/home/TestData/nlp/megatron_gpt/data/gpt/vocab.json \
        model.tokenizer.merge_file=/home/TestData/nlp/megatron_gpt/data/gpt/merges.txt \
        model.num_layers=8 \
        model.hidden_size=256 \
        model.num_attention_heads=8 \
        model.activations_checkpoint_method='block' \
        model.activations_checkpoint_num_layers=1 \
        model.data.data_prefix=[.5,/home/TestData/nlp/megatron_gpt/data/gpt/simple_wiki_gpt_preproc_text_document,.5,/home/TestData/nlp/megatron_gpt/data/gpt/simple_wiki_gpt_preproc_text_document] \
        model.data.index_mapping_dir=examples/nlp/language_modeling/gpt_index_mappings"
        sh "rm -rf examples/nlp/language_modeling/gpt_pretrain_results"
        sh "rm -rf examples/nlp/language_modeling/gpt_index_mappings"
      }
    }
    stage('L2: Megatron GPT Eval') {
      when {
        anyOf {
          branch 'main'
          changeRequest target: 'main'
        }
      }
      failFast true
      steps{
        sh "python examples/nlp/language_modeling/megatron_gpt_eval.py \
            gpt_model_file=/home/TestData/nlp/megatron_gpt/125M/megatron_gpt.nemo \
            prompts=['How to fix GPU memory? A:'] \
            tensor_model_parallel_size=1 \
            inference.tokens_to_generate=32 \
            trainer.precision=16"
      }
    }
    stage('L2: Megatron GPT Eval PP2') {
      when {
        anyOf {
          branch 'main'
          changeRequest target: 'main'
        }
      }
      failFast true
      steps {
        sh "python examples/nlp/language_modeling/megatron_gpt_eval.py \
            gpt_model_file=/home/TestData/nlp/megatron_gpt/PP2/gpt_pp2_tp1.nemo \
            server=False \
            tensor_model_parallel_size=1 \
            pipeline_model_parallel_size=2 \
            trainer.devices=2 \
            trainer.num_nodes=1"
      }
    }
    stage('L2: Megatron GPT Prompt Learning') {
      when {
        anyOf {
          branch 'main'
          changeRequest target: 'main'
        }
      }
      failFast true
      parallel{
        stage('GPT Prompt Learning TP=2 PP=1') {
          steps {
            sh "python examples/nlp/language_modeling/megatron_gpt_prompt_learning.py \
                --config-name=megatron_gpt_prompt_learning_config \
                name='/home/TestData/nlp/prompt_learning/p_tuning_test_tp' \
                trainer.devices=2 \
                trainer.max_steps=6 \
                trainer.max_epochs=null \
                model.tensor_model_parallel_size=2 \
                model.language_model_path='/home/TestData/nlp/megatron_gpt/tiny/megatron_14m_gpt_tp2_pp1.nemo' \
                model.existing_tasks=[] \
                model.new_tasks=['rte'] \
                model.data.train_ds=['/home/TestData/nlp/prompt_learning/rte_CI_test.jsonl'] \
                model.data.validation_ds=['/home/TestData/nlp/prompt_learning/rte_CI_test.jsonl'] \
                model.global_batch_size=4"
            sh "rm -rf /home/TestData/nlp/prompt_learning/p_tuning_test_tp"
            sh "python examples/nlp/language_modeling/megatron_gpt_prompt_learning_eval.py \
                virtual_prompt_model_file='/home/TestData/nlp/prompt_learning/p_tuning_test_tp.nemo' \
                gpt_model_file='/home/TestData/nlp/megatron_gpt/tiny/megatron_14m_gpt_tp2_pp1.nemo' \
                inference.greedy=True \
                inference.add_BOS=False \
                trainer.devices=2 \
                tensor_model_parallel_size=2 \
                data_paths=['/home/TestData/nlp/prompt_learning/rte_CI_test.jsonl']"
            sh "rm -rf /home/TestData/nlp/prompt_learning/p_tuning_test_tp.nemo"
          }
        }
        stage('GPT Prompt Learning TP=1 PP=2') {
          steps {
            sh "python examples/nlp/language_modeling/megatron_gpt_prompt_learning.py \
                --config-name=megatron_gpt_prompt_learning_config \
                name='/home/TestData/nlp/prompt_learning/p_tuning_test_pp' \
                trainer.devices=2 \
                trainer.max_steps=6 \
                trainer.max_epochs=null \
                model.pipeline_model_parallel_size=2 \
                model.language_model_path='/home/TestData/nlp/megatron_gpt/tiny/megatron_14m_gpt_tp1_pp2.nemo' \
                model.existing_tasks=[] \
                model.new_tasks=['boolq'] \
                model.data.train_ds=['/home/TestData/nlp/prompt_learning/boolq_CI_test.jsonl'] \
                model.data.validation_ds=['/home/TestData/nlp/prompt_learning/boolq_CI_test.jsonl'] \
                model.global_batch_size=4"
            sh "rm -rf /home/TestData/nlp/prompt_learning/p_tuning_test_pp"
            sh "python examples/nlp/language_modeling/megatron_gpt_prompt_learning_eval.py \
                virtual_prompt_model_file='/home/TestData/nlp/prompt_learning/p_tuning_test_pp.nemo' \
                gpt_model_file='/home/TestData/nlp/megatron_gpt/tiny/megatron_14m_gpt_tp1_pp2.nemo' \
                inference.greedy=True \
                inference.add_BOS=False \
                trainer.devices=2 \
                pipeline_model_parallel_size=2 \
                data_paths=['/home/TestData/nlp/prompt_learning/boolq_CI_test.jsonl']"
            sh "rm -rf /home/TestData/nlp/prompt_learning/p_tuning_test_pp.nemo"
          }
        }
      }
    }


    // TODO: Add this test back. Test was failing on CI machines due to HW error
    // stage('L2: Megatron GPT Convert from Megatron-LM checkpoing and Eval') {
    //   when {
    //     anyOf {
    //       branch 'main'
    //       changeRequest target: 'main'
    //     }
    //   }
    //   failFast true
    //   steps {
    //     sh "python -m torch.distributed.launch --nproc_per_node=2 \
    //     examples/nlp/language_modeling/megatron_lm_ckpt_to_nemo.py \
    //     --checkpoint_folder=/home/TestData/nlp/megatron_gpt/data/gpt/iter_0008700 \
    //     --checkpoint_name=model_optim_rng.pt \
    //     --hparams_file=/home/TestData/nlp/megatron_gpt/data/gpt/iter_0008700/hparams.yaml \
    //     --nemo_file_path=examples/nlp/language_modeling/small_gpt.nemo \
    //     --model_type=gpt \
    //     --pipeline_model_parallel_size=1 \
    //     --gpus_per_node=2 \
    //     --tensor_model_parallel_size=2"
    //     sh "python examples/nlp/language_modeling/megatron_gpt_eval.py \
    //     --gpt_model_file=examples/nlp/language_modeling/small_gpt.nemo \
    //     --tokens_to_generate=32 \
    //     --tensor_model_parallel_size=2 \
    //     --prompt='This is a test.'"
    //     sh "rm examples/nlp/language_modeling/small_gpt.nemo"
    //   }
    // }
    stage('L2: Megatron Change Partitions') {
      when {
        anyOf {
          branch 'main'
          changeRequest target: 'main'
        }
      }
      failFast true
      parallel{
        stage('Reduce Num Partitions (2 to 1)'){
          steps{
            sh "python examples/nlp/language_modeling/megatron_change_num_partitions.py \
                --model_file \
                /home/TestData/nlp/megatron_gpt/TP2/megatron_gpt_tp2.nemo \
                --target_file \
                /home/TestData/nlp/megatron_gpt/TP2/test-reduce.nemo \
                --tensor_model_parallel_size \
                2 \
                --target_tensor_model_parallel_size \
                1"
            sh "rm /home/TestData/nlp/megatron_gpt/TP2/test-reduce.nemo"
          }
        }
        stage('Increase Num Partitions (2 to 4)'){
          steps{
            sh "python examples/nlp/language_modeling/megatron_change_num_partitions.py \
                --model_file \
                /home/TestData/nlp/megatron_gpt/TP2/megatron_gpt_tp2.nemo \
                --target_file \
                /home/TestData/nlp/megatron_gpt/TP2/test-increase.nemo \
                --tensor_model_parallel_size \
                2 \
                --target_tensor_model_parallel_size \
                4"
            sh "rm /home/TestData/nlp/megatron_gpt/TP2/test-increase.nemo"
          }
        }
      }
    }
    stage('L2: Megatron T5 Pretraining and Resume Training TP=2') {
      when {
        anyOf {
          branch 'main'
          changeRequest target: 'main'
        }
      }
      failFast true
      steps {
        sh "python examples/nlp/language_modeling/megatron_t5_pretraining.py \
        trainer.devices=2 \
        trainer.accelerator=gpu \
        trainer.log_every_n_steps=1 \
        trainer.val_check_interval=10 \
        trainer.limit_val_batches=2 \
        trainer.accumulate_grad_batches=1 \
        trainer.max_steps=10 \
        trainer.precision=16 \
        trainer.gradient_clip_val=1.0 \
        exp_manager.exp_dir=examples/nlp/language_modeling/t5_pretrain_results \
        model.tensor_model_parallel_size=2 \
        model.seq_length=128 \
        model.encoder.num_layers=4 \
        model.encoder.hidden_size=64 \
        model.encoder.num_attention_heads=8 \
        model.encoder.activation='swiglu' \
        model.encoder.masked_softmax_fusion=False \
        model.encoder.bias_activation_fusion=False \
        model.encoder.activations_checkpoint_method='block' \
        model.encoder.activations_checkpoint_num_layers=1 \
        model.encoder.position_embedding_type=relative \
        model.decoder.num_layers=2 \
        model.decoder.hidden_size=64 \
        model.decoder.num_attention_heads=8 \
        model.decoder.activation='swiglu' \
        model.decoder.masked_softmax_fusion=False \
        model.decoder.bias_activation_fusion=False \
        model.decoder.activations_checkpoint_method='block' \
        model.decoder.activations_checkpoint_num_layers=1 \
        model.encoder.transformer_block_type='pre_ln' \
        model.decoder.transformer_block_type='pre_ln' \
        model.data.data_prefix=[.5,/home/TestData/nlp/nmt/toy_data/wmt14-de-en.src,.5,/home/TestData/nlp/nmt/toy_data/wmt14-de-en.ref] \
        model.data.index_mapping_dir=examples/nlp/language_modeling/t5_index_mappings \
        model.data.data_impl=text_mmap \
        +model.data.data_impl_kwargs.newline_int=10 \
        +model.data.data_impl_kwargs.header_lines=0 \
        +model.data.data_impl_kwargs.workers=null \
        +model.data.data_impl_kwargs.sort_dataset_paths=False \
        model.share_token_embeddings=False \
        model.share_decoder_tokens_head_embeddings=False"
        sh "python examples/nlp/language_modeling/megatron_t5_pretraining.py \
        trainer.devices=2 \
        trainer.accelerator=gpu \
        trainer.log_every_n_steps=1 \
        trainer.val_check_interval=10 \
        trainer.limit_val_batches=2 \
        trainer.accumulate_grad_batches=1 \
        trainer.max_steps=10 \
        trainer.precision=16 \
        trainer.gradient_clip_val=1.0 \
        exp_manager.exp_dir=examples/nlp/language_modeling/t5_pretrain_results \
        exp_manager.resume_if_exists=True \
        model.tensor_model_parallel_size=2 \
        model.seq_length=128 \
        model.encoder.num_layers=4 \
        model.encoder.hidden_size=64 \
        model.encoder.num_attention_heads=8 \
        model.encoder.activation='swiglu' \
        model.encoder.masked_softmax_fusion=False \
        model.encoder.bias_activation_fusion=False \
        model.encoder.activations_checkpoint_method='block' \
        model.encoder.activations_checkpoint_num_layers=1 \
        model.encoder.position_embedding_type=relative \
        model.decoder.num_layers=2 \
        model.decoder.hidden_size=64 \
        model.decoder.num_attention_heads=8 \
        model.decoder.activation='swiglu' \
        model.decoder.masked_softmax_fusion=False \
        model.decoder.bias_activation_fusion=False \
        model.decoder.activations_checkpoint_method='block' \
        model.decoder.activations_checkpoint_num_layers=1 \
        model.encoder.transformer_block_type='pre_ln' \
        model.decoder.transformer_block_type='pre_ln' \
        model.data.data_prefix=[.5,/home/TestData/nlp/nmt/toy_data/wmt14-de-en.src,.5,/home/TestData/nlp/nmt/toy_data/wmt14-de-en.ref] \
        model.data.index_mapping_dir=examples/nlp/language_modeling/t5_index_mappings \
        model.data.data_impl=text_mmap \
        +model.data.data_impl_kwargs.newline_int=10 \
        +model.data.data_impl_kwargs.header_lines=0 \
        +model.data.data_impl_kwargs.workers=null \
        +model.data.data_impl_kwargs.sort_dataset_paths=False \
        model.share_token_embeddings=False \
        model.share_decoder_tokens_head_embeddings=False"
        sh "rm -rf examples/nlp/language_modeling/t5_pretrain_results"
        sh "rm -rf examples/nlp/language_modeling/t5_index_mappings"
      }
    }
    stage('L2: Megatron T5 Pretraining and Resume Training PP=2') {
      when {
        anyOf {
          branch 'main'
          changeRequest target: 'main'
        }
      }
      failFast true
      steps {
        sh "python examples/nlp/language_modeling/megatron_t5_pretraining.py \
        trainer.devices=2 \
        trainer.accelerator=gpu \
        trainer.log_every_n_steps=1 \
        trainer.val_check_interval=10 \
        trainer.limit_val_batches=2 \
        trainer.accumulate_grad_batches=1 \
        trainer.max_steps=10 \
        trainer.precision=16 \
        trainer.gradient_clip_val=1.0 \
        exp_manager.exp_dir=examples/nlp/language_modeling/t5_pretrain_results \
        model.pipeline_model_parallel_size=2 \
        model.pipeline_model_parallel_split_rank=1 \
        model.seq_length=256 \
        model.encoder.num_layers=4 \
        model.decoder.num_layers=1 \
        model.encoder.hidden_size=64 \
        model.decoder.hidden_size=64 \
        model.encoder.num_attention_heads=8 \
        model.decoder.num_attention_heads=8 \
        model.decoder.ffn_hidden_size=2048 \
        model.encoder.activation='gelu' \
        model.encoder.activations_checkpoint_method='block' \
        model.encoder.activations_checkpoint_num_layers=1 \
        model.encoder.transformer_block_type='pre_ln' \
        model.decoder.transformer_block_type='post_ln' \
        model.data.data_prefix=[.5,/home/TestData/nlp/megatron_t5/data/pile_val_small_bert_tokenizer_text_document,.5,/home/TestData/nlp/megatron_t5/data/pile_val_small_bert_tokenizer_text_document] \
        model.data.index_mapping_dir=examples/nlp/language_modeling/t5_index_mappings"
        sh "python examples/nlp/language_modeling/megatron_t5_pretraining.py \
        trainer.devices=2 \
        trainer.accelerator=gpu \
        trainer.log_every_n_steps=1 \
        trainer.val_check_interval=10 \
        trainer.limit_val_batches=2 \
        trainer.accumulate_grad_batches=1 \
        trainer.max_steps=10 \
        trainer.precision=16 \
        trainer.gradient_clip_val=1.0 \
        exp_manager.exp_dir=examples/nlp/language_modeling/t5_pretrain_results \
        exp_manager.resume_if_exists=True \
        model.pipeline_model_parallel_size=2 \
        model.pipeline_model_parallel_split_rank=1 \
        model.seq_length=256 \
        model.encoder.num_layers=4 \
        model.decoder.num_layers=1 \
        model.encoder.hidden_size=64 \
        model.decoder.hidden_size=64 \
        model.encoder.num_attention_heads=8 \
        model.decoder.num_attention_heads=8 \
        model.decoder.ffn_hidden_size=2048 \
        model.encoder.activation='gelu' \
        model.encoder.activations_checkpoint_method='block' \
        model.encoder.activations_checkpoint_num_layers=1 \
        model.encoder.transformer_block_type='pre_ln' \
        model.decoder.transformer_block_type='post_ln' \
        model.data.data_prefix=[.5,/home/TestData/nlp/megatron_t5/data/pile_val_small_bert_tokenizer_text_document,.5,/home/TestData/nlp/megatron_t5/data/pile_val_small_bert_tokenizer_text_document] \
        model.data.index_mapping_dir=examples/nlp/language_modeling/t5_index_mappings"
        sh "rm -rf examples/nlp/language_modeling/t5_pretrain_results"
        sh "rm -rf examples/nlp/language_modeling/t5_index_mappings"
      }
    }
    stage('L2: Megatron T5 Prompt Learning') {
      when {
        anyOf {
          branch 'main'
          changeRequest target: 'main'
        }
      }
      failFast true
      parallel{
        stage('T5 Prompt Learning TP=1 PP=1') {
          steps {
            sh "python examples/nlp/language_modeling/megatron_t5_prompt_learning.py \
                --config-name=megatron_t5_prompt_learning \
                name='/home/TestData/nlp/prompt_learning/t5_p_tuning_test' \
                trainer.devices=1 \
                trainer.max_steps=6 \
                trainer.max_epochs=null \
                model.tensor_model_parallel_size=1 \
                model.pretrained_language_model_path='/home/TestData/nlp/megatron_t5/8m/megatron_t5_8m-refactor.nemo' \
                model.existing_tasks=[] \
                model.new_tasks=['squad'] \
                model.data.train_ds=['/home/TestData/nlp/prompt_learning/squad_CI_test.jsonl'] \
                model.data.validation_ds=['/home/TestData/nlp/prompt_learning/squad_CI_test.jsonl'] \
                model.global_batch_size=4 \
                model.micro_batch_size=4"
            sh "rm -rf /home/TestData/nlp/prompt_learning/t5_p_tuning_test"
            sh "python examples/nlp/language_modeling/megatron_t5_prompt_learning_eval.py \
                virtual_prompt_model_file='/home/TestData/nlp/prompt_learning/t5_p_tuning_test.nemo' \
                pretrained_language_model_file='/home/TestData/nlp/megatron_t5/8m/megatron_t5_8m-refactor.nemo' \
                data.test_ds=['/home/TestData/nlp/prompt_learning/squad_CI_test.jsonl'] \
                data.global_batch_size=4 \
                data.micro_batch_size=4"
            sh "rm -rf /home/TestData/nlp/prompt_learning/t5_p_tuning_test.nemo"
          }
        }
        stage('T5 Prompt Learning TP=2 PP=1') {
          steps {
            sh "python examples/nlp/language_modeling/megatron_t5_prompt_learning.py \
                --config-name=megatron_t5_prompt_learning \
                name='/home/TestData/nlp/prompt_learning/t5_p_tuning_test_tp2' \
                trainer.devices=2 \
                trainer.max_steps=6 \
                trainer.max_epochs=null \
                model.tensor_model_parallel_size=2 \
                model.pretrained_language_model_path='/home/TestData/nlp/megatron_t5/8m/megatron_t5_8m_tp2.nemo' \
                model.existing_tasks=[] \
                model.new_tasks=['squad'] \
                model.data.train_ds=['/home/TestData/nlp/prompt_learning/squad_CI_test.jsonl'] \
                model.data.validation_ds=['/home/TestData/nlp/prompt_learning/squad_CI_test.jsonl'] \
                model.global_batch_size=8 \
                model.micro_batch_size=8"
            sh "rm -rf /home/TestData/nlp/prompt_learning/t5_p_tuning_test_tp2"
            sh "python examples/nlp/language_modeling/megatron_t5_prompt_learning_eval.py \
                virtual_prompt_model_file='/home/TestData/nlp/prompt_learning/t5_p_tuning_test_tp2.nemo' \
                pretrained_language_model_file='/home/TestData/nlp/megatron_t5/8m/megatron_t5_8m_tp2.nemo' \
                data.test_ds=['/home/TestData/nlp/prompt_learning/squad_CI_test.jsonl'] \
                tensor_model_parallel_size=2 \
                trainer.devices=2 \
                data.global_batch_size=8 \
                data.micro_batch_size=8"
            sh "rm -rf /home/TestData/nlp/prompt_learning/t5_p_tuning_test_tp2.nemo"
          }
        }
      }
    }
    stage('L2: Megatron UL2 Pretraining and Resume Training TP=2') {
      when {
        anyOf {
          branch 'main'
          changeRequest target: 'main'
        }
      }
      failFast true
      steps {
        sh "python examples/nlp/language_modeling/megatron_t5_pretraining.py -cn megatron_ul2_config \
        trainer.devices=2 \
        trainer.accelerator=gpu \
        trainer.log_every_n_steps=1 \
        trainer.val_check_interval=10 \
        trainer.limit_val_batches=2 \
        trainer.accumulate_grad_batches=1 \
        trainer.max_steps=10 \
        trainer.precision=16 \
        trainer.gradient_clip_val=1.0 \
        exp_manager.exp_dir=examples/nlp/language_modeling/t5_pretrain_results \
        model.tensor_model_parallel_size=2 \
        model.seq_length=128 \
        model.encoder.num_layers=4 \
        model.encoder.hidden_size=64 \
        model.encoder.num_attention_heads=8 \
        model.encoder.activation='swiglu' \
        model.encoder.bias_activation_fusion=False \
        model.encoder.activations_checkpoint_method='block' \
        model.encoder.activations_checkpoint_num_layers=1 \
        model.encoder.transformer_block_type='normformer' \
        model.encoder.headscale=True \
        model.decoder.num_layers=4 \
        model.decoder.hidden_size=64 \
        model.decoder.num_attention_heads=8 \
        model.decoder.activation='geglu' \
        model.decoder.bias_activation_fusion=False \
        model.decoder.activations_checkpoint_method='block' \
        model.decoder.activations_checkpoint_num_layers=1 \
        model.decoder.transformer_block_type='normformer' \
        model.decoder.headscale=False \
        model.data.data_prefix=[.5,/home/TestData/nlp/megatron_t5/data/pile_val_small_bert_tokenizer_text_document,.5,/home/TestData/nlp/megatron_t5/data/pile_val_small_bert_tokenizer_text_document] \
        model.data.index_mapping_dir=examples/nlp/language_modeling/t5_index_mappings"
        sh "python examples/nlp/language_modeling/megatron_t5_pretraining.py \
        trainer.devices=2 \
        trainer.accelerator=gpu \
        trainer.log_every_n_steps=1 \
        trainer.val_check_interval=10 \
        trainer.limit_val_batches=2 \
        trainer.accumulate_grad_batches=1 \
        trainer.max_steps=10 \
        trainer.precision=16 \
        trainer.gradient_clip_val=1.0 \
        exp_manager.exp_dir=examples/nlp/language_modeling/t5_pretrain_results \
        exp_manager.resume_if_exists=True \
        model.tensor_model_parallel_size=2 \
        model.seq_length=128 \
        model.encoder.num_layers=4 \
        model.encoder.hidden_size=64 \
        model.encoder.num_attention_heads=8 \
        model.encoder.activation='swiglu' \
        model.encoder.bias_activation_fusion=False \
        model.encoder.activations_checkpoint_method='block' \
        model.encoder.activations_checkpoint_num_layers=1 \
        model.encoder.transformer_block_type='normformer' \
        model.encoder.headscale=True \
        model.decoder.num_layers=4 \
        model.decoder.hidden_size=64 \
        model.decoder.num_attention_heads=8 \
        model.decoder.activation='geglu' \
        model.decoder.bias_activation_fusion=False \
        model.decoder.activations_checkpoint_method='block' \
        model.decoder.activations_checkpoint_num_layers=1 \
        model.decoder.transformer_block_type='normformer' \
        model.decoder.headscale=False \
        model.data.data_prefix=[.5,/home/TestData/nlp/megatron_t5/data/pile_val_small_bert_tokenizer_text_document,.5,/home/TestData/nlp/megatron_t5/data/pile_val_small_bert_tokenizer_text_document] \
        model.data.index_mapping_dir=examples/nlp/language_modeling/t5_index_mappings"
        sh "rm -rf examples/nlp/language_modeling/t5_pretrain_results"
        sh "rm -rf examples/nlp/language_modeling/t5_index_mappings"
      }
    }
    stage('L2: Megatron T5 Eval') {
      when {
        anyOf {
          branch 'main'
          changeRequest target: 'main'
        }
      }
      failFast true
      steps{
        sh "python examples/nlp/language_modeling/megatron_t5_eval.py \
            --model_file \
            /home/TestData/nlp/megatron_t5/8m/megatron_t5_8m-refactor.nemo \
            --prompt \
            'How do I fix my GPU memory issue? I am seeing <mask> out of memory.' \
            --tensor_model_parallel_size 1"
      }
    }
    stage('L2: Megatron BART Pretraining and Resume Training, TP=2') {
      when {
        anyOf {
          branch 'main'
          changeRequest target: 'main'
        }
      }
      failFast true
      steps {
        sh "python examples/nlp/language_modeling/megatron_bart_pretraining.py \
        trainer.devices=2 \
        trainer.accelerator=gpu \
        trainer.log_every_n_steps=1 \
        trainer.val_check_interval=10 \
        trainer.limit_val_batches=2 \
        trainer.accumulate_grad_batches=1 \
        trainer.max_steps=10 \
        trainer.precision=16 \
        trainer.gradient_clip_val=1.0 \
        exp_manager.exp_dir=examples/nlp/language_modeling/bart_pretrain_results \
        model.tensor_model_parallel_size=2 \
        model.seq_length=128 \
        model.encoder.num_layers=4 \
        model.encoder.hidden_size=64 \
        model.encoder.num_attention_heads=8 \
        model.encoder.activation='reglu' \
        model.encoder.bias_activation_fusion=False \
        model.encoder.activations_checkpoint_method='block' \
        model.encoder.activations_checkpoint_num_layers=1 \
        model.decoder.num_layers=4 \
        model.decoder.hidden_size=64 \
        model.decoder.num_attention_heads=8 \
        model.decoder.activation='reglu' \
        model.decoder.bias_activation_fusion=False \
        model.decoder.activations_checkpoint_method='block' \
        model.decoder.activations_checkpoint_num_layers=1 \
        model.data.data_prefix=[.5,/home/TestData/nlp/megatron_t5/data/pile_val_small_bert_tokenizer_text_document,.5,/home/TestData/nlp/megatron_t5/data/pile_val_small_bert_tokenizer_text_document]"
        sh "python examples/nlp/language_modeling/megatron_bart_pretraining.py \
        trainer.devices=2 \
        trainer.accelerator=gpu \
        trainer.log_every_n_steps=1 \
        trainer.val_check_interval=10 \
        trainer.limit_val_batches=2 \
        trainer.accumulate_grad_batches=1 \
        trainer.max_steps=10 \
        trainer.precision=16 \
        trainer.gradient_clip_val=1.0 \
        exp_manager.exp_dir=examples/nlp/language_modeling/bart_pretrain_results \
        exp_manager.resume_if_exists=True \
        model.tensor_model_parallel_size=2 \
        model.seq_length=128 \
        model.encoder.num_layers=4 \
        model.encoder.hidden_size=64 \
        model.encoder.num_attention_heads=8 \
        model.encoder.activation='reglu' \
        model.encoder.bias_activation_fusion=False \
        model.encoder.activations_checkpoint_method='block' \
        model.encoder.activations_checkpoint_num_layers=1 \
        model.decoder.num_layers=4 \
        model.decoder.hidden_size=64 \
        model.decoder.num_attention_heads=8 \
        model.decoder.activation='reglu' \
        model.decoder.bias_activation_fusion=False \
        model.decoder.activations_checkpoint_method='block' \
        model.decoder.activations_checkpoint_num_layers=1 \
        model.data.data_prefix=[.5,/home/TestData/nlp/megatron_t5/data/pile_val_small_bert_tokenizer_text_document,.5,/home/TestData/nlp/megatron_t5/data/pile_val_small_bert_tokenizer_text_document]"
        sh "rm -rf examples/nlp/language_modeling/bart_pretrain_results"
      }
    }
    stage('L2: Megatron BART Pretraining and Resume Training, PP=2') {
      when {
        anyOf {
          branch 'main'
          changeRequest target: 'main'
        }
      }
      failFast true
      steps {
        sh "python examples/nlp/language_modeling/megatron_bart_pretraining.py \
        trainer.devices=2 \
        trainer.accelerator=gpu \
        trainer.log_every_n_steps=1 \
        trainer.val_check_interval=10 \
        trainer.limit_val_batches=2 \
        trainer.accumulate_grad_batches=1 \
        trainer.max_steps=10 \
        trainer.precision=16 \
        trainer.gradient_clip_val=1.0 \
        exp_manager.exp_dir=examples/nlp/language_modeling/bart_pretrain_results \
        model.pipeline_model_parallel_size=2 \
        model.pipeline_model_parallel_split_rank=1 \
        model.seq_length=256 \
        model.encoder.num_layers=4 \
        model.encoder.hidden_size=64 \
        model.encoder.num_attention_heads=8 \
        model.encoder.activation='geglu' \
        model.encoder.bias_activation_fusion=False \
        model.encoder.activations_checkpoint_method='block' \
        model.encoder.activations_checkpoint_num_layers=1 \
        model.decoder.num_layers=4 \
        model.decoder.hidden_size=64 \
        model.decoder.num_attention_heads=8 \
        model.decoder.activation='geglu' \
        model.decoder.bias_activation_fusion=False \
        model.decoder.activations_checkpoint_method='block' \
        model.decoder.activations_checkpoint_num_layers=1 \
        model.data.respect_document_boundaries=False \
        model.data.data_prefix=[.5,/home/TestData/nlp/megatron_t5/data/pile_val_small_bert_tokenizer_text_document,.5,/home/TestData/nlp/megatron_t5/data/pile_val_small_bert_tokenizer_text_document]"
        sh "python examples/nlp/language_modeling/megatron_bart_pretraining.py \
        trainer.devices=2 \
        trainer.accelerator=gpu \
        trainer.log_every_n_steps=1 \
        trainer.val_check_interval=10 \
        trainer.limit_val_batches=2 \
        trainer.accumulate_grad_batches=1 \
        trainer.max_steps=10 \
        trainer.precision=16 \
        trainer.gradient_clip_val=1.0 \
        exp_manager.exp_dir=examples/nlp/language_modeling/bart_pretrain_results \
        exp_manager.resume_if_exists=True \
        model.pipeline_model_parallel_size=2 \
        model.pipeline_model_parallel_split_rank=1 \
        model.seq_length=256 \
        model.encoder.num_layers=4 \
        model.encoder.hidden_size=64 \
        model.encoder.num_attention_heads=8 \
        model.encoder.activation='geglu' \
        model.encoder.bias_activation_fusion=False \
        model.encoder.activations_checkpoint_method='block' \
        model.encoder.activations_checkpoint_num_layers=1 \
        model.decoder.num_layers=4 \
        model.decoder.hidden_size=64 \
        model.decoder.num_attention_heads=8 \
        model.decoder.activation='geglu' \
        model.decoder.bias_activation_fusion=False \
        model.decoder.activations_checkpoint_method='block' \
        model.decoder.activations_checkpoint_num_layers=1 \
        model.data.respect_document_boundaries=False \
        model.data.data_prefix=[.5,/home/TestData/nlp/megatron_t5/data/pile_val_small_bert_tokenizer_text_document,.5,/home/TestData/nlp/megatron_t5/data/pile_val_small_bert_tokenizer_text_document]"
        sh "rm -rf examples/nlp/language_modeling/bart_pretrain_results"
      }
    }
    stage('L2: Megatron T5 GLUE/XNLI Finetuning') {
      when {
        anyOf {
          branch 'main'
          changeRequest target: 'main'
        }
      }
      failFast true
      parallel {
        // TODO(Oktai15): update it in 1.8.0 version
        stage('T5 GLUE RTE') {
          steps {
            sh "python examples/nlp/language_modeling/megatron_t5_seq2seq_finetune.py \
            trainer.devices=1 \
            trainer.accelerator=gpu \
            trainer.log_every_n_steps=1 \
            trainer.val_check_interval=1 \
            +trainer.limit_val_batches=2 \
            +trainer.limit_test_batches=2 \
            trainer.accumulate_grad_batches=1 \
            trainer.max_steps=2 \
            trainer.precision=16 \
            exp_manager.exp_dir=examples/nlp/language_modeling/t5_glue_results \
            model.restore_from_path=/home/TestData/nlp/megatron_t5/8m/megatron_t5_8m-refactor.nemo \
            model.pipeline_model_parallel_size=1 \
            model.pipeline_model_parallel_split_rank=0 \
            model.data.train_ds.task_name=rte \
            model.data.train_ds.global_batch_size=4 \
            model.data.train_ds.micro_batch_size=2 \
            model.data.validation_ds.global_batch_size=2 \
            model.data.validation_ds.micro_batch_size=2 \
            model.data.train_ds.file_path=/home/TestData/nlp/megatron_t5/data/train_ci.tsv \
            model.data.validation_ds.task_name=rte \
            model.data.validation_ds.file_path=/home/TestData/nlp/megatron_t5/data/dev_ci.tsv \
            "
            sh "rm -rf examples/nlp/language_modeling/t5_glue_results"
          }
        }
        stage('T5 GLUE XNLI') {
          steps {
            sh "python examples/nlp/language_modeling/megatron_t5_seq2seq_finetune.py \
            -cn megatron_t5_config_finetune_glue_xnli \
            trainer.devices=1 \
            trainer.accelerator=gpu \
            trainer.log_every_n_steps=1 \
            trainer.val_check_interval=1 \
            +trainer.limit_val_batches=2 \
            +trainer.limit_test_batches=2 \
            trainer.accumulate_grad_batches=1 \
            trainer.max_steps=2 \
            trainer.precision=16 \
            exp_manager.exp_dir=examples/nlp/language_modeling/t5_xnli_results \
            model.restore_from_path=/home/TestData/nlp/megatron_t5/8m/megatron_t5_8m-refactor.nemo \
            model.pipeline_model_parallel_size=1 \
            model.pipeline_model_parallel_split_rank=0 \
            model.data.train_ds.global_batch_size=4 \
            model.data.train_ds.micro_batch_size=2 \
            model.data.validation_ds.global_batch_size=2 \
            model.data.validation_ds.micro_batch_size=2 \
            model.data.test_ds.global_batch_size=2 \
            model.data.test_ds.micro_batch_size=2 \
            model.data.train_ds.task_name=rte \
            model.data.train_ds.file_path=/home/TestData/nlp/megatron_t5/data/train_ci.tsv \
            model.data.validation_ds.task_name=xnli \
            model.data.validation_ds.file_path=/home/TestData/nlp/megatron_t5/data/xnli_dev_ci.tsv \
            model.data.test_ds.task_name=xnli \
            model.data.test_ds.file_path=/home/TestData/nlp/megatron_t5/data/xnli_dev_ci.tsv \
            "
            sh "rm -rf examples/nlp/language_modeling/t5_xnli_results"
          }
        }
      }
    }
    stage('L2: TTS Fast dev runs 1') {
      when {
        anyOf {
          branch 'main'
          changeRequest target: 'main'
        }
      }
      parallel {
        stage('Tacotron 2') {
          steps {
            sh 'python examples/tts/tacotron2.py \
            train_dataset=/home/TestData/an4_dataset/an4_train.json \
            validation_datasets=/home/TestData/an4_dataset/an4_val.json \
            trainer.devices=[0] \
            trainer.accelerator="gpu" \
            +trainer.limit_train_batches=1 +trainer.limit_val_batches=1 trainer.max_epochs=1 \
            trainer.strategy=null \
            model.decoder.decoder_rnn_dim=256 \
            model.decoder.attention_rnn_dim=1024 \
            model.decoder.prenet_dim=128 \
            model.postnet.postnet_n_convolutions=3 \
            model.train_ds.dataloader_params.batch_size=4 \
            model.train_ds.dataloader_params.num_workers=1 \
            model.validation_ds.dataloader_params.batch_size=4 \
            model.validation_ds.dataloader_params.num_workers=1 \
            ~model.text_normalizer \
            ~model.text_normalizer_call_kwargs \
            ~trainer.check_val_every_n_epoch \
            '
          }
        }
        stage('WaveGlow') {
          steps {
            sh 'python examples/tts/waveglow.py \
            train_dataset=/home/TestData/an4_dataset/an4_train.json \
            validation_datasets=/home/TestData/an4_dataset/an4_val.json \
            trainer.devices="[0]" \
            +trainer.limit_train_batches=1 +trainer.limit_val_batches=1 trainer.max_epochs=1 \
            trainer.strategy=null \
            model.train_ds.dataloader_params.batch_size=4 \
            model.validation_ds.dataloader_params.batch_size=4 \
            model.waveglow.n_flows=4 \
            model.waveglow.n_wn_layers=2 \
            model.waveglow.n_wn_channels=32 \
            ~trainer.check_val_every_n_epoch'
          }
        }
        stage('FastPitch') {
          steps {
            sh 'python examples/tts/fastpitch.py \
            --config-name fastpitch_align_v1.05 \
            train_dataset=/home/TestData/an4_dataset/an4_train.json \
            validation_datasets=/home/TestData/an4_dataset/an4_val.json \
            sup_data_path=/home/TestData/an4_dataset/beta_priors \
            trainer.devices="[0]" \
            +trainer.limit_train_batches=1 +trainer.limit_val_batches=1 trainer.max_epochs=1 \
            trainer.strategy=null \
            model.train_ds.dataloader_params.batch_size=4 \
            model.train_ds.dataloader_params.num_workers=0 \
            model.validation_ds.dataloader_params.batch_size=4 \
            model.validation_ds.dataloader_params.num_workers=0 \
            model.symbols_embedding_dim=64 \
            model.input_fft.d_inner=384 \
            model.input_fft.n_layer=2 \
            model.output_fft.d_inner=384 \
            model.output_fft.n_layer=2 \
            ~trainer.check_val_every_n_epoch \
            ~model.text_normalizer \
            ~model.text_normalizer_call_kwargs'
          }
        }
        stage('Mixer-TTS') {
          steps {
            sh 'python examples/tts/mixer_tts.py \
            train_dataset=/home/TestData/an4_dataset/an4_train.json \
            validation_datasets=/home/TestData/an4_dataset/an4_val.json \
            sup_data_path=/home/TestData/an4_dataset/sup_data \
            trainer.devices="[0]" \
            +trainer.limit_train_batches=1 +trainer.limit_val_batches=1 trainer.max_epochs=1 \
            trainer.strategy=null \
            model.train_ds.dataloader_params.batch_size=4 \
            model.train_ds.dataloader_params.num_workers=0 \
            model.validation_ds.dataloader_params.batch_size=4 \
            model.validation_ds.dataloader_params.num_workers=0 \
            ~trainer.check_val_every_n_epoch \
            ~model.text_normalizer \
            ~model.text_normalizer_call_kwargs'
          }
        }
        stage('Hifigan') {
          steps {
            sh 'python examples/tts/hifigan.py \
            train_dataset=/home/TestData/an4_dataset/an4_train.json \
            validation_datasets=/home/TestData/an4_dataset/an4_val.json \
            trainer.devices="[0]" \
            +trainer.limit_train_batches=1 +trainer.limit_val_batches=1 +trainer.max_epochs=1 \
            trainer.strategy=null \
            model.train_ds.dataloader_params.batch_size=4 \
            model.train_ds.dataloader_params.num_workers=1 \
            model.validation_ds.dataloader_params.batch_size=4 \
            model.validation_ds.dataloader_params.num_workers=1 \
            model.generator.upsample_initial_channel=64 \
            +model.debug=true \
            ~trainer.check_val_every_n_epoch'
          }
        }
      }
    }

    stage('L??: Speech Checkpoints tests') {
      when {
        anyOf {
          branch 'main'
          changeRequest target: 'main'
        }
      }
      failFast true
      steps {
        sh 'CUDA_VISIBLE_DEVICES=0 python examples/asr/speech_to_text_eval.py \
            pretrained_name=QuartzNet15x5Base-En  \
            dataset_manifest=/home/TestData/librispeech/librivox-dev-other.json \
            batch_size=64 \
            tolerance=0.1012'
        sh 'rm -f examples/asr/evaluation_transcripts.json'
      }
    }
  }

  post {
    always {
      sh 'chmod -R 777 .'
      cleanWs()
    }
  }
}<|MERGE_RESOLUTION|>--- conflicted
+++ resolved
@@ -469,21 +469,12 @@
         stage('Multispeaker ASR Data Simulation') {
           steps {
             sh 'python tools/speech_data_simulator/multispeaker_simulator.py \
-<<<<<<< HEAD
-            --config-path='tools/speech_data_simulator/conf' --config-name='data_simulator.yaml' \
-            data_simulator.random_seed=42 \
-            data_simulator.manifest_path=/home/TestData/LibriSpeechShort/dev-clean-align-short.json \
-            data_simulator.outputs.output_dir=./test_simulator \
-            data_simulator.session_config.num_sessions=1 \
-            data_simulator.session_config.session_length=60
-=======
             --config-path=conf --config-name=data_simulator.yaml \
             data_simulator.random_seed=42 \
             data_simulator.manifest_filepath=/home/TestData/LibriSpeechShort/dev-clean-align-short.json \
             data_simulator.outputs.output_dir=./test_simulator \
             data_simulator.session_config.num_sessions=2 \
             data_simulator.session_config.session_length=60'
->>>>>>> 6abfbbfd
             sh 'rm -rf ./test_simulator'
           }
         }
