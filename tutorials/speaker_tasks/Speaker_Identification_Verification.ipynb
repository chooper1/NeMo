--- conflicted
+++ resolved
@@ -27,11 +27,7 @@
                 "!pip install unidecode\n",
                 "\n",
                 "# ## Install NeMo\n",
-<<<<<<< HEAD
-                "BRANCH = 'r1.8.2'\n",
-=======
                 "BRANCH = 'r1.9.0'\n",
->>>>>>> f3ad584b
                 "!python -m pip install git+https://github.com/NVIDIA/NeMo.git@$BRANCH#egg=nemo_toolkit[asr]\n",
                 "\n",
                 "# Install TorchAudio\n",
@@ -118,11 +114,7 @@
             "source": [
                 "Since an4 is not designed for speaker recognition, this facilitates the opportunity to demonstrate how you can generate manifest files that are necessary for training. These methods can be applied to any dataset to get similar training manifest files. \n",
                 "\n",
-<<<<<<< HEAD
-                "First get an scp file(s) which has all the wav files with absolute paths for each of the train, dev, and test set. This can be easily done by the `find` bash command"
-=======
                 "First, create a list file which has all the wav files with absolute paths for each of the train, dev, and test set. This can be easily done by the `find` bash command"
->>>>>>> f3ad584b
             ]
         },
         {
@@ -135,11 +127,7 @@
             },
             "outputs": [],
             "source": [
-<<<<<<< HEAD
-                "!find {data_dir}/an4/wav/an4_clstk  -iname \"*.wav\" > data/an4/wav/an4_clstk/train_all.scp"
-=======
                 "!find {data_dir}/an4/wav/an4_clstk  -iname \"*.wav\" > data/an4/wav/an4_clstk/train_all.txt"
->>>>>>> f3ad584b
             ]
         },
         {
@@ -149,11 +137,7 @@
                 "id": "BhWVg2QoDhL3"
             },
             "source": [
-<<<<<<< HEAD
-                "Let's look at the first 3 lines of scp file for train."
-=======
                 "Let's look at the first 3 lines of filelist text file for train."
->>>>>>> f3ad584b
             ]
         },
         {
@@ -166,11 +150,7 @@
             },
             "outputs": [],
             "source": [
-<<<<<<< HEAD
-                "!head -n 3 {data_dir}/an4/wav/an4_clstk/train_all.scp"
-=======
                 "!head -n 3 {data_dir}/an4/wav/an4_clstk/train_all.txt"
->>>>>>> f3ad584b
             ]
         },
         {
@@ -180,11 +160,7 @@
                 "id": "Y9L9Tl0XDw5Z"
             },
             "source": [
-<<<<<<< HEAD
-                "Since we created the scp file for the train, we use `scp_to_manifest.py` to convert this scp file to a manifest file and then optionally split the files to train \\& dev for evaluating the models while training by using the `--split` flag. We wouldn't be needing the `--split` option for the test folder. \n",
-=======
                 "Since we created the list text file for the train, we use `filelist_to_manifest.py` to convert this text file to a manifest file and then optionally split the files to train \\& dev for evaluating the models during training by using the `--split` flag. We wouldn't be needing the `--split` option for the test folder. \n",
->>>>>>> f3ad584b
                 "Accordingly please mention the `id` number, which is the field num separated by `/` to be considered as the speaker label "
             ]
         },
@@ -219,13 +195,8 @@
                 "if not os.path.exists('scripts'):\n",
                 "  print(\"Downloading necessary scripts\")\n",
                 "  !mkdir -p scripts/speaker_tasks\n",
-<<<<<<< HEAD
-                "  !wget -P scripts/speaker_tasks/ https://raw.githubusercontent.com/NVIDIA/NeMo/$BRANCH/scripts/speaker_tasks/scp_to_manifest.py\n",
-                "!python {NEMO_ROOT}/scripts/speaker_tasks/scp_to_manifest.py --scp {data_dir}/an4/wav/an4_clstk/train_all.scp --id -2 --out {data_dir}/an4/wav/an4_clstk/all_manifest.json --split"
-=======
                 "  !wget -P scripts/speaker_tasks/ https://raw.githubusercontent.com/NVIDIA/NeMo/$BRANCH/scripts/speaker_tasks/filelist_to_manifest.py\n",
                 "!python {NEMO_ROOT}/scripts/speaker_tasks/filelist_to_manifest.py --filelist {data_dir}/an4/wav/an4_clstk/train_all.txt --id -2 --out {data_dir}/an4/wav/an4_clstk/all_manifest.json --split"
->>>>>>> f3ad584b
             ]
         },
         {
@@ -235,11 +206,7 @@
                 "id": "5kPCmx5DHvY5"
             },
             "source": [
-<<<<<<< HEAD
-                "Generate the scp for the test folder and then convert it to a manifest."
-=======
                 "Generate the list text file for the test folder and then convert it to a manifest."
->>>>>>> f3ad584b
             ]
         },
         {
@@ -252,13 +219,8 @@
             },
             "outputs": [],
             "source": [
-<<<<<<< HEAD
-                "!find {data_dir}/an4/wav/an4test_clstk  -iname \"*.wav\" > {data_dir}/an4/wav/an4test_clstk/test_all.scp\n",
-                "!python {NEMO_ROOT}/scripts/speaker_tasks/scp_to_manifest.py --scp {data_dir}/an4/wav/an4test_clstk/test_all.scp --id -2 --out {data_dir}/an4/wav/an4test_clstk/test.json"
-=======
                 "!find {data_dir}/an4/wav/an4test_clstk  -iname \"*.wav\" > {data_dir}/an4/wav/an4test_clstk/test_all.txt\n",
                 "!python {NEMO_ROOT}/scripts/speaker_tasks/filelist_to_manifest.py --filelist {data_dir}/an4/wav/an4test_clstk/test_all.txt --id -2 --out {data_dir}/an4/wav/an4test_clstk/test.json"
->>>>>>> f3ad584b
             ]
         },
         {
@@ -666,27 +628,14 @@
                 "## For Faster Training\n",
                 "We can dramatically improve the time taken to train this model by using Multi GPU training along with Mixed Precision.\n",
                 "\n",
-<<<<<<< HEAD
-                "For multi-GPU training, take a look at the [PyTorch Lightning Multi-GPU training section](https://pytorch-lightning.readthedocs.io/en/stable/advanced/multi_gpu.html)\n",
-                "\n",
-                "For mixed-precision training, take a look at the [PyTorch Lightning Mixed-Precision training section](https://pytorch-lightning.readthedocs.io/en/latest/guides/speed.html#mixed-precision-16-bit-training)\n",
-=======
                 "### Trainer with a distributed backend:\n",
                 "<pre><code>trainer = Trainer(devices=2, num_nodes=2, accelerator='gpu', strategy='dp')\n",
                 "</code></pre>\n",
->>>>>>> f3ad584b
                 "\n",
                 "### Mixed precision:\n",
                 "<pre><code>trainer = Trainer(amp_level='O1', precision=16)\n",
                 "</code></pre>\n",
                 "\n",
-<<<<<<< HEAD
-                "### Trainer with a distributed backend:\n",
-                "<pre><code>trainer = Trainer(devices=2, num_nodes=2, accelerator='gpu', strategy='dp')\n",
-                "</code></pre>\n",
-                "\n",
-=======
->>>>>>> f3ad584b
                 "Of course, you can combine these flags as well."
             ]
         },
