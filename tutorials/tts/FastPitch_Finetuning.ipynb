--- conflicted
+++ resolved
@@ -2,30 +2,20 @@
  "cells": [
   {
    "cell_type": "markdown",
-<<<<<<< HEAD
-   "id": "8d0bbac2",
-   "metadata": {},
-=======
    "id": "b5c36beb",
    "metadata": {
     "id": "8d0bbac2"
    },
->>>>>>> 66b5b07b
    "source": [
     "# Finetuning FastPitch for a new speaker"
    ]
   },
   {
    "cell_type": "markdown",
-<<<<<<< HEAD
-   "id": "2d063299",
-   "metadata": {},
-=======
    "id": "4881d33e",
    "metadata": {
     "id": "nGw0CBaAtmQ6"
    },
->>>>>>> 66b5b07b
    "source": [
     "In this tutorial, we will finetune a single speaker FastPitch (with alignment) model on limited amount of new speaker's data. We cover two finetuning techniques: \n",
     "1. We finetune the model parameters only on new speaker's text and speech pairs; \n",
@@ -35,13 +25,6 @@
    ]
   },
   {
-<<<<<<< HEAD
-   "cell_type": "markdown",
-   "id": "2502cf61",
-   "metadata": {},
-   "source": [
-    "## Creating filelists for training"
-=======
    "cell_type": "code",
    "execution_count": null,
    "id": "df5e057b",
@@ -63,35 +46,24 @@
     "# !apt-get install sox libsndfile1 ffmpeg\n",
     "# !pip install wget unidecode\n",
     "# !python -m pip install git+https://github.com/NeMo/NeMo.git@$BRANCH#egg=nemo_toolkit[tts]"
->>>>>>> 66b5b07b
-   ]
-  },
-  {
-   "cell_type": "markdown",
-<<<<<<< HEAD
-   "id": "81fa2c02",
-   "metadata": {},
-=======
+   ]
+  },
+  {
+   "cell_type": "markdown",
    "id": "c4f10958",
    "metadata": {
     "id": "2502cf61"
    },
->>>>>>> 66b5b07b
    "source": [
     "We will first create filelists of audio on which we wish to finetune the FastPitch model. We will create two kinds of filelists, one which contains only the audio files of the new speaker and one which contains the mixed audio files of the new speaker and the speaker used for training the pre-trained FastPitch Checkpoint."
    ]
   },
   {
    "cell_type": "markdown",
-<<<<<<< HEAD
-   "id": "53746a7b",
-   "metadata": {},
-=======
    "id": "69e622c9",
    "metadata": {
     "id": "81fa2c02"
    },
->>>>>>> 66b5b07b
    "source": [
     "<div class=\"alert alert-block alert-warning\">\n",
     "    WARNING: This notebook requires downloading the HiFiTTS dataset which is 41GB. We plan on reducing the amount the download amount.\n",
@@ -101,23 +73,6 @@
   {
    "cell_type": "code",
    "execution_count": null,
-<<<<<<< HEAD
-   "id": "b7b1563d",
-   "metadata": {},
-   "outputs": [],
-   "source": [
-    "import random\n",
-    "import os\n",
-    "import json\n",
-    "import torch\n",
-    "import IPython.display as ipd\n",
-    "from matplotlib.pyplot import imshow\n",
-    "from matplotlib import pyplot as plt\n",
-    "\n",
-    "data_dir = <ADD_PATH_TO_DIRECTORY_CONTAINING_HIFIGAN_DATASET> # Download dataset from https://www.openslr.org/109/. Specify path to Hi_Fi_TTS_v_0\n",
-    "filelist_dir = <ADD_PATH_TO_DIRECTORY_IN_WHICH_WE_WISH_TO_SAVE_FILELISTS> # will be created if it does not exist\n",
-    "exp_base_dir = <ADD_PATH_TO_BASE_EXPERIMENT_DIRECTORY_FOR_CHECKPOINTS_AND_LOGS> # will be created if it does not exist\n",
-=======
    "id": "067c0a6c",
    "metadata": {
     "id": "VIFgqxLOpxha"
@@ -136,7 +91,6 @@
    },
    "source": [
     "Looking at manifest.json, we see a standard NeMo json that contains the filepath, text, and duration. Please note that manifest.json only contains the relative path.\n",
->>>>>>> 66b5b07b
     "\n",
     "\n",
     "def make_sub_file_list(speaker_id, clean_other, split, num_samples, total_duration_mins, seed=42):\n",
@@ -269,15 +223,10 @@
   {
    "cell_type": "code",
    "execution_count": null,
-<<<<<<< HEAD
-   "id": "5c635928",
-   "metadata": {},
-=======
    "id": "8d7946ae",
    "metadata": {
     "id": "B8gVfp5SsuDd"
    },
->>>>>>> 66b5b07b
    "outputs": [],
    "source": [
     "make_sub_file_list(92, \"clean\", \"train\", None, 5)\n",
@@ -287,27 +236,16 @@
   },
   {
    "cell_type": "markdown",
-<<<<<<< HEAD
-   "id": "ef75d1d5",
-   "metadata": {},
-=======
    "id": "779af190",
    "metadata": {
     "id": "ef75d1d5"
    },
->>>>>>> 66b5b07b
    "source": [
     "## Finetuning the model on filelists"
    ]
   },
   {
    "cell_type": "markdown",
-<<<<<<< HEAD
-   "id": "6c8b13b8",
-   "metadata": {},
-   "source": [
-    "To finetune the FastPitch model on the above created filelists, we use `examples/tts/fastpitch2_finetune.py` script to train the models with the `fastpitch_align_44100.yaml` configuration. This configuration file has been defined for 44100Hz HiFiGan dataset audio. The function `generate_training_command` in this notebook can be used to generate a training command for a given speaker and finetuning technique."
-=======
    "id": "bf1f9c46",
    "metadata": {
     "id": "lhhg2wBNtW0r"
@@ -316,108 +254,11 @@
     "Let's first download the pretrained checkpoint that we want to finetune from. NeMo will save checkpoints to ~/.cache, so let's move that to our current directory. \n",
     "\n",
     "*Note: please, check that `home_path` refers to your home folder. Otherwise, change it manually.*"
->>>>>>> 66b5b07b
-   ]
-  },
-  {
-   "cell_type": "code",
-   "execution_count": null,
-<<<<<<< HEAD
-   "id": "a57fcfec",
-   "metadata": {},
-   "outputs": [],
-   "source": [
-    "# pitch statistics of the new speakers\n",
-    "# These can be computed from the pitch contours extracted using librosa yin\n",
-    "# Finetuning can still work without these, but we get better results using speaker specific pitch stats\n",
-    "pitch_stats = {\n",
-    "    92 : {\n",
-    "        'mean' : 214.5, # female speaker\n",
-    "        'std' : 30.9,\n",
-    "        'fmin' : 80,\n",
-    "        'fmax' : 512\n",
-    "    },\n",
-    "    6097 : {\n",
-    "        'mean' : 121.9, # male speaker\n",
-    "        'std' : 23.1,\n",
-    "        'fmin' : 30,\n",
-    "        'fmax' : 512\n",
-    "    }\n",
-    "}\n",
-    "\n",
-    "\n",
-    "def generate_training_command(new_speaker_id, duration_mins, mixing_enabled, original_speaker_id, ckpt, use_new_pitch_stats=False):\n",
-    "    \"\"\"\n",
-    "    Generates the training command string to be run from the NeMo/ directory. Assumes we have created the finetuning filelists\n",
-    "    using the instructions given above.\n",
-    "    \n",
-    "    Arguments:\n",
-    "    new_speaker_id -- speaker id of the new HiFiTTS speaker\n",
-    "    duration_mins -- total minutes of the new speaker data (same as that used for creating the filelists)\n",
-    "    mixing_enabled -- True or False depending on whether we want to mix the original speaker data or not\n",
-    "    original_speaker_id -- speaker id of the original HiFiTTS speaker\n",
-    "    use_new_pitch_stats -- whether to use pitch_stats dictionary given above or not\n",
-    "    ckpt: Path to pretrained FastPitch checkpoint\n",
-    "    \n",
-    "    Returns:\n",
-    "    Training command string\n",
-    "    \"\"\"\n",
-    "    def _find_epochs(duration_mins, mixing_enabled, n_orig=None):\n",
-    "        # estimated num of epochs \n",
-    "        if duration_mins == 5:\n",
-    "            epochs = 1000\n",
-    "        elif duration_mins == 30:\n",
-    "            epochs = 300\n",
-    "        elif duration_mins == 60:\n",
-    "            epochs = 150\n",
-    "        \n",
-    "        if mixing_enabled:\n",
-    "            if duration_mins == 5:\n",
-    "                epochs = epochs/50 + 1\n",
-    "            elif duration_mins == 30:\n",
-    "                epochs = epochs/10 + 1\n",
-    "            elif duration_mins == 60:\n",
-    "                epochs = epochs/5 + 1\n",
-    "        \n",
-    "        return int(epochs)\n",
-    "            \n",
-    "            \n",
-    "    if ckpt.endswith(\".nemo\"):\n",
-    "        ckpt_arg_name = \"init_from_nemo_model\"\n",
-    "    else:\n",
-    "        ckpt_arg_name = \"init_from_ptl_ckpt\"\n",
-    "    if not mixing_enabled:\n",
-    "        train_dataset = \"{}_mainifest_train_dur_{}_mins_local.json\".format(new_speaker_id, duration_mins)\n",
-    "        val_dataset = \"{}_mainifest_dev_ns_all_local.json\".format(new_speaker_id)\n",
-    "        prior_folder = os.path.join(data_dir, \"Priors{}\".format(new_speaker_id))\n",
-    "        exp_dir = \"{}_to_{}_no_mixing_{}_mins\".format(original_speaker_id, new_speaker_id, duration_mins)\n",
-    "        n_speakers = 1\n",
-    "    else:\n",
-    "        train_dataset = \"{}_mainifest_train_dur_{}_mins_local_mix_{}.json\".format(new_speaker_id, duration_mins, original_speaker_id)\n",
-    "        val_dataset = \"{}_mainifest_dev_ns_all_local.json\".format(new_speaker_id)\n",
-    "        prior_folder = os.path.join(data_dir, \"Priors_{}_mix_{}\".format(new_speaker_id, original_speaker_id))\n",
-    "        exp_dir = \"{}_to_{}_mixing_{}_mins\".format(original_speaker_id, new_speaker_id, duration_mins)\n",
-    "        n_speakers = 2\n",
-    "    train_dataset = os.path.join(filelist_dir, train_dataset)\n",
-    "    val_dataset = os.path.join(filelist_dir, val_dataset)\n",
-    "    exp_dir = os.path.join(exp_base_dir, exp_dir)\n",
-    "                                    \n",
-    "    max_epochs = _find_epochs(duration_mins, mixing_enabled, n_orig=None)\n",
-    "    config_name = \"fastpitch_align_44100.yaml\"\n",
-    "    \n",
-    "    training_command = \"python examples/tts/fastpitch2_finetune.py --config-name={} train_dataset={} validation_datasets={} +{}={} trainer.max_epochs={} trainer.check_val_every_n_epoch=1 prior_folder={} model.train_ds.dataloader_params.batch_size=24 model.validation_ds.dataloader_params.batch_size=24 exp_manager.exp_dir={} model.n_speakers={}\".format(\n",
-    "        config_name, train_dataset, val_dataset, ckpt_arg_name, ckpt, max_epochs, prior_folder, exp_dir, n_speakers)\n",
-    "    if use_new_pitch_stats:\n",
-    "        training_command += \" model.pitch_avg={} model.pitch_std={} model.pitch_fmin={} model.pitch_fmax={}\".format(\n",
-    "            pitch_stats[new_speaker_id]['mean'], \n",
-    "            pitch_stats[new_speaker_id]['std'],\n",
-    "            pitch_stats[new_speaker_id]['fmin'],\n",
-    "            pitch_stats[new_speaker_id]['fmax']\n",
-    "        )\n",
-    "    training_command += \" model.optim.lr=2e-4 ~model.optim.sched\"\n",
-    "    return training_command\n",
-    "    "
-=======
+   ]
+  },
+  {
+   "cell_type": "code",
+   "execution_count": null,
    "id": "ed1898b9",
    "metadata": {},
    "outputs": [],
@@ -464,24 +305,11 @@
     "To finetune the FastPitch model on the above created filelists, we use `examples/tts/fastpitch_finetune.py` script to train the models with the `fastpitch_align.yaml` configuration.\n",
     "\n",
     "Let's grab those files."
->>>>>>> 66b5b07b
-   ]
-  },
-  {
-   "cell_type": "code",
-   "execution_count": null,
-<<<<<<< HEAD
-   "id": "f98c55af",
-   "metadata": {},
-   "outputs": [],
-   "source": [
-    "new_speaker_id = 92\n",
-    "duration_mins = 5\n",
-    "mixing = False\n",
-    "original_speaker_id = 8051\n",
-    "ckpt_path = <PATH_TO_PRETRAINED_FASTPITCH_CHECKPOINT>\n",
-    "print(generate_training_command(new_speaker_id, duration_mins, mixing, original_speaker_id, ckpt_path, True))"
-=======
+   ]
+  },
+  {
+   "cell_type": "code",
+   "execution_count": null,
    "id": "200c7b26",
    "metadata": {
     "id": "3zg2H-32dNBU"
@@ -490,26 +318,17 @@
    "source": [
     "!wget https://raw.githubusercontent.com/nvidia/NeMo/$BRANCH/examples/tts/fastpitch_finetune.py\n",
     "!mkdir -p conf && cd conf && wget https://raw.githubusercontent.com/nvidia/NeMo/$BRANCH/examples/tts/conf/fastpitch_align.yaml && cd .."
->>>>>>> 66b5b07b
-   ]
-  },
-  {
-   "cell_type": "markdown",
-<<<<<<< HEAD
-   "id": "12b5511c",
-   "metadata": {},
-=======
+   ]
+  },
+  {
+   "cell_type": "markdown",
    "id": "094c3383",
    "metadata": {
     "id": "12b5511c"
    },
->>>>>>> 66b5b07b
    "source": [
     "The generated command should look something like this. We can ofcourse tweak things like epochs/learning rate if we like\n",
     "\n",
-<<<<<<< HEAD
-    "`python examples/tts/fastpitch2_finetune.py --config-name=fastpitch_align_44100 train_dataset=filelists/92_mainifest_train_dur_5_mins_local.json validation_datasets=filelists/92_mainifest_dev_ns_all_local.json +init_from_nemo_model=PreTrainedModels/FastPitch.nemo trainer.max_epochs=1000 trainer.check_val_every_n_epoch=1 prior_folder=Hi_Fi_TTS_v_0/Priors92 model.train_ds.dataloader_params.batch_size=24 model.validation_ds.dataloader_params.batch_size=24 exp_manager.exp_dir=inetuningDemo/8051_to_92_no_mixing_5_mins model.n_speakers=1 model.pitch_avg=214.5 model.pitch_std=30.9 model.pitch_fmin=80 model.pitch_fmax=512  model.optim.lr=2e-4 ~model.optim.sched`"
-=======
     "**NOTE: This will take about 50 minutes on colab's K80 GPUs.**\n",
     "\n",
     "`python fastpitch_finetune.py --config-name=fastpitch_align.yaml train_dataset=./6097_manifest_train_dur_5_mins_local.json validation_datasets=./6097_manifest_dev_ns_all_local.json +init_from_nemo_model=./tts_en_fastpitch_align.nemo +trainer.max_steps=1000 ~trainer.max_epochs trainer.check_val_every_n_epoch=25 prior_folder=./Priors6097 model.train_ds.dataloader_params.batch_size=24 model.validation_ds.dataloader_params.batch_size=24 exp_manager.exp_dir=./ljspeech_to_6097_no_mixing_5_mins model.n_speakers=1 model.pitch_avg=121.9 model.pitch_std=23.1 model.pitch_fmin=30 model.pitch_fmax=512 model.optim.lr=2e-4 ~model.optim.sched model.optim.name=adam trainer.devices=1 trainer.strategy=null`"
@@ -538,17 +357,10 @@
     "  model.pitch_fmin=30 model.pitch_fmax=512 model.optim.lr=2e-4 \\\n",
     "  ~model.optim.sched model.optim.name=adam trainer.devices=1 trainer.strategy=null \\\n",
     ")"
->>>>>>> 66b5b07b
-   ]
-  },
-  {
-   "cell_type": "markdown",
-<<<<<<< HEAD
-   "id": "bc30d1e2",
-   "metadata": {},
-   "source": [
-    "^ Run the above command from the terminal from the `NeMo/` directory to start finetuning a model. "
-=======
+   ]
+  },
+  {
+   "cell_type": "markdown",
    "id": "c67a1086",
    "metadata": {
     "id": "j2svKvd1eMhf"
@@ -593,35 +405,24 @@
     "  * For this notebook, we default to 1 gpu which means that we do not need ddp\n",
     "  * If you have the compute resources, feel free to scale this up to the number of free gpus you have available\n",
     "  * Please remove the `trainer.strategy=null` section if you intend on multi-gpu training"
->>>>>>> 66b5b07b
-   ]
-  },
-  {
-   "cell_type": "markdown",
-<<<<<<< HEAD
-   "id": "c3bdf1ed",
-   "metadata": {},
-=======
+   ]
+  },
+  {
+   "cell_type": "markdown",
    "id": "86675c74",
    "metadata": {
     "id": "c3bdf1ed"
    },
->>>>>>> 66b5b07b
    "source": [
     "## Synthesize samples from finetuned checkpoints"
    ]
   },
   {
    "cell_type": "markdown",
-<<<<<<< HEAD
-   "id": "f2b46325",
-   "metadata": {},
-=======
    "id": "908ad3bb",
    "metadata": {
     "id": "f2b46325"
    },
->>>>>>> 66b5b07b
    "source": [
     "Once we have finetuned our FastPitch model, we can synthesize the audio samples for given text using the following inference steps. We use a HiFiGAN vocoder trained on multiple speakers, get the trained checkpoint path for our trained model and synthesize audio for a given text as follows."
    ]
@@ -629,42 +430,26 @@
   {
    "cell_type": "code",
    "execution_count": null,
-<<<<<<< HEAD
-   "id": "886c91dc",
-   "metadata": {},
-=======
    "id": "f5e85644",
    "metadata": {
     "id": "886c91dc"
    },
->>>>>>> 66b5b07b
    "outputs": [],
    "source": [
     "from nemo.collections.tts.models import HifiGanModel\n",
     "from nemo.collections.tts.models import FastPitchModel\n",
     "\n",
-<<<<<<< HEAD
-    "hifigan_ckpt_path =  <PATH_TO_PRETRAINED_HIFIGAN_CHECKPOINT>\n",
-    "vocoder = HifiGanModel.load_from_checkpoint(hifigan_ckpt_path)\n",
-    "vocoder.eval().cuda()"
-=======
     "vocoder = HifiGanModel.from_pretrained(\"tts_hifigan\")\n",
     "vocoder = vocoder.eval().cuda()"
->>>>>>> 66b5b07b
-   ]
-  },
-  {
-   "cell_type": "code",
-   "execution_count": null,
-<<<<<<< HEAD
-   "id": "0a4c986f",
-   "metadata": {},
-=======
+   ]
+  },
+  {
+   "cell_type": "code",
+   "execution_count": null,
    "id": "559a4333",
    "metadata": {
     "id": "0a4c986f"
    },
->>>>>>> 66b5b07b
    "outputs": [],
    "source": [
     "def infer(spec_gen_model, vocoder_model, str_input, speaker = None):\n",
@@ -732,15 +517,10 @@
   },
   {
    "cell_type": "markdown",
-<<<<<<< HEAD
-   "id": "0153bd5a",
-   "metadata": {},
-=======
    "id": "3d07c870",
    "metadata": {
     "id": "0153bd5a"
    },
->>>>>>> 66b5b07b
    "source": [
     "Specify the speaker id, duration mins and mixing variable to find the relevant checkpoint from the exp_base_dir and compare the synthesized audio with validation samples of the new speaker."
    ]
@@ -748,16 +528,11 @@
   {
    "cell_type": "code",
    "execution_count": null,
-<<<<<<< HEAD
-   "id": "8901f88b",
-   "metadata": {},
-=======
    "id": "5ad71372",
    "metadata": {
     "id": "8901f88b",
     "scrolled": false
    },
->>>>>>> 66b5b07b
    "outputs": [],
    "source": [
     "new_speaker_id = 92\n",
@@ -798,14 +573,6 @@
    ]
   },
   {
-<<<<<<< HEAD
-   "cell_type": "code",
-   "execution_count": null,
-   "id": "18ce524f",
-   "metadata": {},
-   "outputs": [],
-   "source": []
-=======
    "cell_type": "markdown",
    "id": "28454638",
    "metadata": {
@@ -878,16 +645,11 @@
     "\n",
     "For HiFiGAN finetuning, the training should be done on the new speaker data."
    ]
->>>>>>> 66b5b07b
   }
  ],
  "metadata": {
   "kernelspec": {
-<<<<<<< HEAD
-   "display_name": "Python 3",
-=======
    "display_name": "Python 3 (ipykernel)",
->>>>>>> 66b5b07b
    "language": "python",
    "name": "python3"
   },
@@ -901,11 +663,7 @@
    "name": "python",
    "nbconvert_exporter": "python",
    "pygments_lexer": "ipython3",
-<<<<<<< HEAD
-   "version": "3.8.10"
-=======
    "version": "3.8.6"
->>>>>>> 66b5b07b
   }
  },
  "nbformat": 4,
