--- conflicted
+++ resolved
@@ -22,11 +22,7 @@
                 "!pip install wget\n",
                 "\n",
                 "## Install NeMo\n",
-<<<<<<< HEAD
-                "BRANCH = 'r1.8.2'\n",
-=======
                 "BRANCH = 'r1.9.0'\n",
->>>>>>> f3ad584b
                 "!python -m pip install git+https://github.com/NVIDIA/NeMo.git@$BRANCH#egg=nemo_toolkit[all]\n",
                 "\n",
                 "\"\"\"\n",
@@ -47,11 +43,7 @@
                 "import torch\n",
                 "import os\n",
                 "from nemo.collections.asr.metrics.wer import word_error_rate\n",
-<<<<<<< HEAD
-                "from nemo.collections.asr.parts.utils.vad_utils import stitch_segmented_asr_output, contruct_manfiest_eval"
-=======
                 "from nemo.collections.asr.parts.utils.vad_utils import stitch_segmented_asr_output, construct_manifest_eval"
->>>>>>> f3ad584b
             ]
         },
         {
@@ -131,15 +123,9 @@
                 "if not os.path.exists(\"scripts/transcribe_speech.py\"):\n",
                 "  !wget -P scripts/ https://raw.githubusercontent.com/NVIDIA/NeMo/main/examples/asr/transcribe_speech.py\n",
                 "    \n",
-<<<<<<< HEAD
-                "!mkdir -p conf/VAD\n",
-                "if not os.path.exists(\"conf/VAD/vad_inference_postprocessing.yaml\"):\n",
-                "    !wget -P conf/VAD/ https://raw.githubusercontent.com/NVIDIA/NeMo/main/examples/asr/conf/VAD/vad_inference_postprocessing.yaml"
-=======
                 "!mkdir -p conf/vad\n",
                 "if not os.path.exists(\"conf/vad/vad_inference_postprocessing.yaml\"):\n",
                 "    !wget -P conf/vad/ https://raw.githubusercontent.com/NVIDIA/NeMo/main/examples/asr/conf/vad/vad_inference_postprocessing.yaml"
->>>>>>> f3ad584b
             ]
         },
         {
@@ -180,11 +166,7 @@
             "outputs": [],
             "source": [
                 "# if run locally, vad_infer.py is located in <NeMo_git_root>/examples/asr/speech_classification/vad_infer.py\n",
-<<<<<<< HEAD
-                "%run -i scripts/vad_infer.py --config-path=\"../conf/VAD\" --config-name=\"vad_inference_postprocessing.yaml\" \\\n",
-=======
                 "%run -i scripts/vad_infer.py --config-path=\"../conf/vad\" --config-name=\"vad_inference_postprocessing.yaml\" \\\n",
->>>>>>> f3ad584b
                 "dataset=$input_manifest \\\n",
                 "vad.model_path=$vad_model \\\n",
                 "frame_out_dir=\"chris_demo\" \\\n",
@@ -338,24 +320,16 @@
             "cell_type": "markdown",
             "metadata": {},
             "source": [
-<<<<<<< HEAD
-                "If we have ground-truth <code>'text'</code> in input_manifest, we can evaluate our performance of stitched output. Let's align the <code>'text'</code> in input manifest and <code>'pred_text'</code> in stitched segmented asr output first, since some samples from input_manfiest might be pure noise and have been removed in VAD output and excluded for ASR inference. "
-=======
                 "If we have ground-truth <code>'text'</code> in input_manifest, we can evaluate our performance of stitched output. Let's align the <code>'text'</code> in input manifest and <code>'pred_text'</code> in stitched segmented asr output first, since some samples from input_manifest might be pure noise and have been removed in VAD output and excluded for ASR inference. "
->>>>>>> f3ad584b
-            ]
-        },
-        {
-            "cell_type": "code",
-            "execution_count": null,
-            "metadata": {},
-            "outputs": [],
-            "source": [
-<<<<<<< HEAD
-                "aligned_vad_asr_output_manifest = contruct_manfiest_eval(input_manifest, stitched_output_manifest)"
-=======
+            ]
+        },
+        {
+            "cell_type": "code",
+            "execution_count": null,
+            "metadata": {},
+            "outputs": [],
+            "source": [
                 "aligned_vad_asr_output_manifest = construct_manifest_eval(input_manifest, stitched_output_manifest)"
->>>>>>> f3ad584b
             ]
         },
         {
