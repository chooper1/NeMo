--- conflicted
+++ resolved
@@ -1,66 +1,5 @@
 # Inverse Text Normalization
 
-<<<<<<< HEAD
-Inverse text normalization (ITN) is a part of the Automatic Speech Recognition (ASR) post-processing pipeline.
-ITN is the task of converting the raw spoken output of the ASR model into its written form to improve text readability.
-
-For example, `one hundred twenty three kilograms` -> `123 kg` 
-
-# Documentation
-
-[ITN documentation](https://docs.nvidia.com/deeplearning/nemo/user-guide/docs/en/stable/nlp/text_normalization/wfst/wfst_inverse_text_normalization.html).
-
-[TN/INT tutorials NeMo/tutorials/text_processing](https://github.com/NVIDIA/NeMo/tree/stable/tutorials/text_processing).
-
-# Installation
-
-``` bash setup.sh ```
-
-# Integrate ITN to a text processing pipeline
-
-```
-# import WFST-based ITN module
-from nemo_text_processing.inverse_text_normalization.inverse_normalize import InverseNormalizer
-
-# initialize inverse normalizer
-inverse_normalizer = InverseNormalizer(lang="en", cache_dir="CACHE_DIR")
-
-# try normalizer on a few examples
-print(inverse_normalizer.normalize("it costs one hundred and twenty three dollars"))
-# >>>"it costs $123"
-
-print(inverse_normalizer.normalize("in nineteen seventy"))
-# >>> "in 1970"
-```
-
-# Prediction
-
-```
-# run prediction on <INPUT_TEXT_FILE>
-python run_predict.py  --input=<INPUT_TEXT_FILE> --output=<OUTPUT_PATH> --lang=<LANGUAGE> \
-    [--verbose]
-
-# single input prediction
-python inverse_normalize.py --lang=<LANGUAGE> <INPUT_TEXT> \
-    [--verbose] [--overwrite_cache] [--cache_dir=<CACHE_DIR>]
-```
-
-The input is expected to be lower-cased. Punctuation are outputted with separating spaces after semiotic tokens, e.g. `"i see, it is ten o'clock..."` -> `"I see, it is 10:00  .  .  ."`.
-Inner-sentence white-space characters in the input are not maintained.
-See the above scripts for more details.
-
-# Supported Languages
-
-ITN supports: English, Spanish, German, French, Vietnamese, and Russian languages.
-
-# Evaluation
-Evaluation on text normalization data, e.g. [Google text normalization dataset](https://www.kaggle.com/richardwilliamsproat/text-normalization-for-english-russian-and-polish).
-
-```
-python run_evaluate.py  --input=./en_with_types/output-00001-of-00100 \
-    [--cat CATEGORY] [--filter]
-```
-=======
 Inverse Text Normalization is part of NeMo's `nemo_text_processing` - a Python package that is installed with the `nemo_toolkit`. 
 It converts text from spoken form into written form, e.g. "one hundred twenty three" -> "123".
 
@@ -68,5 +7,4 @@
 
 Tutorial with overview of the package capabilities: [Text_(Inverse)_Normalization.ipynb](https://colab.research.google.com/github/NVIDIA/NeMo/blob/stable/tutorials/text_processing/Text_(Inverse)_Normalization.ipynb)
 
-Tutorial on how to customize the underlying gramamrs: [WFST_Tutorial.ipynb](https://colab.research.google.com/github/NVIDIA/NeMo/blob/stable/tutorials/text_processing/WFST_Tutorial.ipynb)
->>>>>>> f3ad584b
+Tutorial on how to customize the underlying gramamrs: [WFST_Tutorial.ipynb](https://colab.research.google.com/github/NVIDIA/NeMo/blob/stable/tutorials/text_processing/WFST_Tutorial.ipynb)