# Copyright (c) 2022, NVIDIA CORPORATION.  All rights reserved.
#
# Licensed under the Apache License, Version 2.0 (the "License");
# you may not use this file except in compliance with the License.
# You may obtain a copy of the License at
#
#     http://www.apache.org/licenses/LICENSE-2.0
#
# Unless required by applicable law or agreed to in writing, software
# distributed under the License is distributed on an "AS IS" BASIS,
# WITHOUT WARRANTIES OR CONDITIONS OF ANY KIND, either express or implied.
# See the License for the specific language governing permissions and
# limitations under the License.

import os
import re
from typing import Any, Dict, Optional

import torch
from omegaconf.dictconfig import DictConfig
from pytorch_lightning.plugins.precision.native_amp import NativeMixedPrecisionPlugin
from pytorch_lightning.trainer.trainer import Trainer

from nemo.collections.nlp.data.language_modeling.megatron.megatron_batch_samplers import (
    MegatronPretrainingBatchSampler,
    MegatronPretrainingRandomBatchSampler,
)
from nemo.collections.nlp.models.language_modeling.megatron_base_model import MegatronBaseModel
from nemo.collections.nlp.modules.common.megatron.clip_grads import clip_grad_norm_fp32
from nemo.collections.nlp.modules.common.megatron.module import Float16Module
from nemo.collections.nlp.modules.common.megatron.token_level_encoder_decoder import (
    MegatronTokenLevelEncoderDecoderModule,
)
from nemo.collections.nlp.modules.common.megatron.utils import (
    ApexGuardDefaults,
    average_losses_across_data_parallel_group,
    get_params_for_weight_decay_optimization,
)
from nemo.collections.nlp.modules.common.tokenizer_utils import get_nmt_tokenizer
from nemo.collections.nlp.parts.nlp_overrides import GradScaler
from nemo.collections.nlp.parts.utils_funcs import get_last_rank
from nemo.core.optim import MainParamsOptimizerWrapper, prepare_lr_scheduler
from nemo.utils import AppState, logging

try:
    from apex.transformer import parallel_state, tensor_parallel
    from apex.transformer.enums import ModelType
    from apex.transformer import parallel_state, tensor_parallel
    from apex.transformer.pipeline_parallel.schedules.common import build_model
    from apex.transformer.pipeline_parallel.schedules.fwd_bwd_no_pipelining import forward_backward_no_pipelining
    from apex.transformer.pipeline_parallel.schedules.fwd_bwd_pipelining_without_interleaving import (
        forward_backward_pipelining_without_interleaving,
    )
    from apex.transformer.pipeline_parallel.utils import (
        get_num_microbatches,
        _reconfigure_microbatch_calculator,
        get_micro_batch_size,
    )

    HAVE_APEX = True
except (ImportError, ModuleNotFoundError):
    ModelType = ApexGuardDefaults()
    HAVE_APEX = False


__all__ = ["MegatronLMEncoderDecoderModel"]


class MegatronLMEncoderDecoderModel(MegatronBaseModel):
    """
    Megatron encoder-decoder base class
    """

    def __init__(self, cfg: DictConfig, trainer: Trainer):
        super().__init__(cfg, trainer=trainer)

        # Make sure trainer.accumulate_grad_batches is 1.
        self._validate_trainer()

        # build tokenizer (defaults to nemo supported tokenizers)
        self._build_tokenizer()

        # manipulate vocabulary (e.g., pad vocabulary for better efficiency)
        self._build_vocab()

        # TODO: Not sure how to use lists of modules with PTL.
        # This means we can only use pipeline parallelism without the interleaved schedule.
        self.enc_dec_model = build_model(
            model_provider_func=self.model_provider_func,
            wrap_with_ddp=False,
            model_type=ModelType.encoder_and_decoder,
        )[0]

        self.setup_optimizer_param_groups()

        self.megatron_amp_o2 = cfg.get('megatron_amp_O2', False)

        if self.megatron_amp_o2:

            # Pre-allocate the model on GPU to have master parameters allocated on the same device with matching data type
            self.enc_dec_model.cuda(torch.cuda.current_device())

            # Model wrapper to convert both model and inputs to half precision
            self.enc_dec_model = Float16Module(module=self.enc_dec_model, precision=cfg.precision)

        if self.cfg.precision == 32:
            self.autocast_dtype = torch.float
        elif self.cfg.precision == 16:
            self.autocast_dtype = torch.half
        elif self.cfg.precision == 'bf16':
            self.autocast_dtype = torch.bfloat16
        else:
            raise ValueError('precision must be in [32, 16, "bf16"]')

        self.enc_dec_model.model_type = ModelType.encoder_and_decoder

    def _build_tokenizer(self):
        """
        Default tokenizer is based on available nemo tokenizers.
        Override this method to use an external tokenizer.
        All tokenizers are expected to provide compatible interface.
        Override default Encoder-decoder tokenizer to use legacy=True for sentencepiece.
        """
        self.tokenizer = get_nmt_tokenizer(
            library=self._cfg.tokenizer.library,
            model_name=self._cfg.tokenizer.type,
            tokenizer_model=self.register_artifact("tokenizer.model", self._cfg.tokenizer.model),
            vocab_file=self.register_artifact("tokenizer.vocab_file", self._cfg.tokenizer.vocab_file),
            merges_file=self.register_artifact("tokenizer.merge_file", self._cfg.tokenizer.merge_file),
            legacy=True if self._cfg.tokenizer.library == 'sentencepiece' else False,
        )

    def _build_vocab(self):
        """
        Manipulate vocabulary (e.g., pad vocabulary for increased performance)/
        """
        # TODO: add config to allow to disable it?
        self.padded_vocab_size = self._vocab_size_with_padding(
            orig_vocab_size=self.tokenizer.vocab_size,
            make_vocab_size_divisible_by=self._cfg.get('make_vocab_size_divisible_by', 128),
            tensor_model_parallel_size=self._cfg.get('tensor_model_parallel_size', 1),
        )

    def model_provider_func(self, pre_process, post_process, add_encoder, add_decoder):
        # TODO: create get_encoder_decoder_model()here for different losses (e..g, nll, vae, mim)

        model = MegatronTokenLevelEncoderDecoderModule(
            encoder_arch=self.cfg.encoder_arch,
            decoder_arch=self.cfg.decoder_arch,
            vocab_size=self.padded_vocab_size,
            hidden_size=self.cfg.hidden_size,
            max_position_embeddings=self.cfg.max_position_embeddings,
            num_layers=self.cfg.num_layers,
            num_attention_heads=self.cfg.num_attention_heads,
            apply_query_key_layer_scaling=self.cfg.get('apply_query_key_layer_scaling', True),
            kv_channels=self.cfg.get('kv_channels', None),
            ffn_hidden_size=self.cfg.ffn_hidden_size,
            num_tokentypes=0,
            parallel_output=True,
            pre_process=pre_process,
            post_process=post_process,
            init_method_std=self.cfg.get('init_method_std', 0.02),
            fp16_cross_entropy=self.cfg.get('fp16_lm_cross_entropy', False),
            use_cpu_initialization=self.cfg.get('use_cpu_initialization', False),
            hidden_dropout=self.cfg.get('hidden_dropout', 0.1),
            attention_dropout=self.cfg.get('attention_dropout', 0.1),
            precision=self.cfg.get('precision', 16),
            fp32_residual_connection=self.cfg.get('fp32_residual_connection', False),
            activations_checkpoint_method=self.cfg.get('activations_checkpoint_method', None),
            activations_checkpoint_num_layers=self.cfg.get('activations_checkpoint_num_layers', 1),
            layernorm_epsilon=self.cfg.get('layernorm_epsilon', 1e-5),
            persist_layer_norm=self.cfg.get('persist_layer_norm', False),
            bias_gelu_fusion=self.cfg.get('bias_gelu_fusion', True),
            masked_softmax_fusion=self.cfg.get('masked_softmax_fusion', True),
            onnx_safe=self.cfg.get('onnx_safe', False),
            activation=self.cfg.get('activation', 'gelu'),
            add_encoder=add_encoder,
            add_decoder=add_decoder,
        )
        return model

    def forward(
        self,
        encoder_input_ids,
        decoder_input_ids,
        encoder_attn_mask,
        decoder_attn_mask,
        token_type_ids=None,
        lm_labels=None,
        enc_hidden_states=None,
        enc_output_mask=None,
        output_enc_hidden_only=False,
        enc_input=None,
    ):
        output_tensor = self.enc_dec_model(
            enc_input_ids=encoder_input_ids,
            dec_input_ids=decoder_input_ids,
            enc_attn_mask=encoder_attn_mask,
            dec_attn_mask=decoder_attn_mask,
            token_type_ids=token_type_ids,
            labels=lm_labels,
            enc_hidden_states=enc_hidden_states,
            enc_output_mask=enc_output_mask,
            output_enc_hidden_only=output_enc_hidden_only,
            enc_input=enc_input,
        )

        return output_tensor

    def setup_optimizer_param_groups(self):
        """ModelPT override. Optimizer will get self._optimizer_param_groups"""
        self._optimizer_param_groups = get_params_for_weight_decay_optimization([self.enc_dec_model])

    def training_step(self, batch, batch_idx):
        """
            Our dataloaders produce a micro-batch and then we fetch
            a number of microbatches depending on the global batch size and model parallel size
            from the dataloader to produce a list of microbatches.
            Batch should be a list of microbatches and those microbatches should on CPU.
            Microbatches are then moved to GPU during the pipeline.
            The list of microbatches is then piped through the pipeline using Apex fwd/bwd functions.
        """
        # we zero grads here because we also call backward in the apex fwd/bwd functions
        self._optimizer.zero_grad()

        # we prepare the micro batches for the apex fwd/bwd function
        batch_for_pipeline = self.process_global_batch(batch)
        encoder_seq_length = batch_for_pipeline[0].size(1)
        decoder_seq_length = batch_for_pipeline[1].size(1)
        tensor_shape = [encoder_seq_length, get_micro_batch_size(), self.cfg.hidden_size]

        if self.cfg.get('pipeline_model_parallel_size', 1) > 1:
            losses_reduced_per_micro_batch = forward_backward_pipelining_without_interleaving(
                forward_step_func=self.get_forward_output_and_loss_func(),
                batch=batch_for_pipeline,
                model=self.enc_dec_model,
                forward_only=False,
                tensor_shape=tensor_shape,
                decoder_sequence_length=decoder_seq_length,
                dtype=self.autocast_dtype,
                grad_scaler=self.trainer.precision_plugin.scaler if self.cfg.precision == 16 else None,
            )
        else:
            losses_reduced_per_micro_batch = forward_backward_no_pipelining(
                forward_step_func=self.get_forward_output_and_loss_func(),
                batch=batch_for_pipeline,
                model=self.enc_dec_model,
                forward_only=False,
                tensor_shape=tensor_shape,
                decoder_sequence_length=decoder_seq_length,
                dtype=self.autocast_dtype,
                grad_scaler=self.trainer.precision_plugin.scaler if self.cfg.precision == 16 else None,
            )

        # only the last stages of the pipeline return losses
        if losses_reduced_per_micro_batch:
            # average loss across micro batches
            loss_tensors_list = [loss_reduced['avg'] for loss_reduced in losses_reduced_per_micro_batch]
            loss_tensor = torch.concat(loss_tensors_list)
            loss_mean = loss_tensor.mean()
        else:
            loss_mean = torch.tensor(0.0).cuda()

        # TODO: if we're not using pipeline, then we should do async allreduce (better perf)
        # in order to do this with O2, we need the async handler to be added to apex fwd/bwd function
        if self.megatron_amp_o2:
            # main grads are stored in the MainParamsOptimizer wrapper
            self._optimizer.allreduce_main_grads()  # @sangkug we think this is fine

            self.allreduce_word_and_position_embeddings()
        else:

            self.allreduce_gradients()  # @sangkug we think this is causing memory to blow up (hurts perf)

            self.allreduce_word_and_position_embeddings()

        ## logging
        # we can only log on one rank if it is rank zero so we broadcast from last rank
        # we can avoid this broadcast by updating the PTL log function to accept specific ranks
        torch.distributed.broadcast(loss_mean, get_last_rank())

        if self.cfg.precision == 16:
            loss_scale = self.trainer.precision_plugin.scaler._scale
            if loss_scale is not None:
                self.log('loss_scale', loss_scale)

        self.log('reduced_train_loss', loss_mean, prog_bar=True, rank_zero_only=True)
        lr = self._optimizer.param_groups[0]['lr']
        self.log('lr', lr, rank_zero_only=True)
        self.log('global_step', self.trainer.global_step, prog_bar=True, rank_zero_only=True)
        # TODO: make sure compute_consumed_samples works for pipeline parallelism
        self.log(
            'consumed_samples',
            self.compute_consumed_samples(self.trainer.global_step - self.init_global_step),
            prog_bar=True,
            rank_zero_only=True,
        )
        return loss_mean

    def on_train_batch_end(self, outputs, batch, batch_idx: int, unused: Optional[int] = 0) -> None:
        super().on_train_batch_end(outputs, batch, batch_idx)

        # TODO: Replace with newer override for scheduler.step() instead of
        # search for plugins for fp16 GradScalar
        if self.trainer.precision_plugin is not None and isinstance(
            self.trainer.precision_plugin, NativeMixedPrecisionPlugin
        ):
            precision_plugin = self.trainer.precision_plugin

            if (
                hasattr(precision_plugin, 'scaler')
                and precision_plugin.scaler is not None
                and isinstance(precision_plugin.scaler, GradScaler)
            ):
                grad_scaler = precision_plugin.scaler

                # If the grad scaler skipped its optimizer step due to infs/nans,
                # decrement the step of all schedulers.
                if grad_scaler.optimizer_update_skipped is not None and grad_scaler.optimizer_update_skipped is True:
                    schedulers = self.trainer.lr_schedulers

                    if not schedulers or not self.trainer.lightning_module.automatic_optimization:
                        return

                    for scheduler in schedulers:
                        # Decrement the counter by 2, then perform a scheduler.step() to perform a no-up
                        # as well as update the optimizer lr in all param groups
                        scheduler['scheduler'].last_epoch -= 2
                        scheduler['scheduler'].step()

                    # Increase the max step count by 1
                    self.trainer.fit_loop.max_steps = self.trainer.fit_loop.max_steps + 1

                    # Reset the optimizer update skipped to `None` - this is to prevent scheduler no-ops during
                    # accumulated gradient updates.
                    grad_scaler.optimizer_update_skipped = None

    def backward(self, *args, **kwargs):
        """ LightningModule hook to do backward.
            We want this to do nothing since we run backward in the fwd/bwd functions from apex.
            No need to call it here.
        """
        return

    def optimizer_zero_grad(self, *args, **kwargs):
        """ LightningModule hook to zero grad.
            We want this to do nothing as we are zeroing grads during the training_step.
        """
        return

    def allreduce_gradients(self):
        """Reduce gradients across data parallel ranks.
           Modified from megatron-lm: https://github.com/NVIDIA/Megatron-LM/blob/d41696840ed0a7edb7e0499eb82a48ae112d9bb3/megatron/model/distributed.py#L188
        """
        # Bucketize and all-reduce
        buckets = {}
        # Pack the buckets.
        for param in self.parameters():
            if param.requires_grad and param.grad is not None:
                tp = param.data.type()
                if tp not in buckets:
                    buckets[tp] = []
                buckets[tp].append(param)
                # param.main_grad = param.grad

        # For each bucket, all-reduce and copy all-reduced grads.
        for tp in buckets:
            bucket = buckets[tp]
            grads = [param.grad.data for param in bucket]
            coalesced = torch._utils._flatten_dense_tensors(grads)
            coalesced /= parallel_state.get_data_parallel_world_size()
            torch.distributed.all_reduce(coalesced, group=parallel_state.get_data_parallel_group())
            for buf, synced in zip(grads, torch._utils._unflatten_dense_tensors(coalesced, grads)):
                buf.copy_(synced)

    def allreduce_word_and_position_embeddings(self):

        # Modified from megatron-lm: https://github.com/NVIDIA/Megatron-LM/blob/d41696840ed0a7edb7e0499eb82a48ae112d9bb3/megatron/training.py#L407
        # All-reduce word_embeddings' grad across first and last stages to ensure
        # that word_embeddings parameters stay in sync.
        # This should only run for models that support pipelined model parallelism
        # (BERT and GPT-2).
        if parallel_state.get_pipeline_model_parallel_world_size() > 1 and (
            parallel_state.is_rank_in_embedding_group()
        ):
            if self.enc_dec_model.share_word_embeddings:
                word_embeddings_weight = self.enc_dec_model.word_embeddings_weight()
                if self.megatron_amp_o2:
                    # O2 recipe stores a "main" copy of weights and grads
                    grad = word_embeddings_weight.main_grad
                else:
                    grad = word_embeddings_weight.grad
                torch.distributed.all_reduce(grad, group=parallel_state.get_embedding_group())

                # All reduce position embeddings for T5.
                if (
                    parallel_state.is_rank_in_position_embedding_group()
                    and parallel_state.get_pipeline_model_parallel_world_size() > 1
                    and parallel_state.get_pipeline_model_parallel_split_rank() is not None
                ):
                    position_embeddings_weight = self.enc_dec_model.position_embeddings_weight()
                    if self.megatron_amp_o2:
                        grad = position_embeddings_weight.main_grad
                    else:
                        grad = position_embeddings_weight.grad
                    torch.distributed.all_reduce(grad, group=parallel_state.get_position_embedding_group())

    def get_forward_output_and_loss_func(self):
        def fwd_output_and_loss_func(batch, model):
            batch = [x.cuda(non_blocking=True) for x in batch]
            encoder_input_ids, decoder_input_ids, loss_mask, lm_labels, encoder_attn_mask, decoder_attn_mask = batch
            output = model(
                encoder_input_ids,  # enc_input_ids
                encoder_attn_mask,  # enc_attn_mask
                decoder_input_ids,  # dec_input_ids
                decoder_attn_mask,  # dec_attn_mask
                None,  # token_type_ids
                lm_labels,  # labels
                None,  # enc_hidden_states
            )

            def loss_func(output_tensor):
                loss = self.loss_func(loss_mask, output_tensor)
                reduced_loss = average_losses_across_data_parallel_group([loss])
                return loss, {'avg': reduced_loss}

            return output, loss_func

        return fwd_output_and_loss_func

    def get_forward_output_only_func(self):
        def fwd_output_only_func(batch, model):
            batch = [x.cuda(non_blocking=True) for x in batch]
            if len(batch) == 4:
                encoder_input_ids, decoder_input_ids, encoder_attn_mask, decoder_attn_mask = batch
                enc_input = None
            elif len(batch) == 5:
                encoder_input_ids, decoder_input_ids, encoder_attn_mask, decoder_attn_mask, enc_input = batch
            else:
                raise ValueError("wrong number of items in the batch")
            output = model(
                encoder_input_ids,  # enc_input_ids
                encoder_attn_mask,  # enc_attn_mask
                decoder_input_ids,  # dec_input_ids
                decoder_attn_mask,  # dec_attn_mask
                None,  # token_type_ids
                None,  # labels
                enc_input,  # enc_hidden_states
            )

<<<<<<< HEAD
        loss = self.loss_func(loss_mask, tokens_loss)
        self.log('train_loss', loss)
        # Reduced loss for logging. This averages the loss across all workers unlike "loss" above which is specific to a DDP rank.
        reduced_loss = average_losses_across_data_parallel_group([loss])
        # cache reduced loss while accumulating gradients
        self._reduced_loss_buffer.append(reduced_loss[0])

        if (batch_idx + 1) % self.trainer.accumulate_grad_batches == 0:
            # Reduced loss for logging.
            average_reduced_loss = sum(self._reduced_loss_buffer) / len(self._reduced_loss_buffer)
            self.log('reduced_train_loss', average_reduced_loss, prog_bar=True)
            lr = self._optimizer.param_groups[0]['lr']
            self.log('lr', lr)
            self.log('global_step', self.trainer.global_step, prog_bar=True)
            self.log(
                'consumed_samples',
                self.compute_consumed_samples(self.trainer.global_step - self.init_global_step),
                prog_bar=True,
            )
            self._reduced_loss_buffer = []
=======
            def id_func(output_tensor):
                return output_tensor, {'logits': output_tensor}
>>>>>>> d9a329ed

            return output, id_func

        return fwd_output_only_func

    def validation_step(self, batch, batch_idx):
        batch_for_pipeline = self.process_global_batch(batch)
        encoder_seq_length = batch_for_pipeline[0].size(1)
        decoder_seq_length = batch_for_pipeline[1].size(1)

        tensor_shape = [encoder_seq_length, get_micro_batch_size(), self.cfg.hidden_size]

        if self.cfg.get('pipeline_model_parallel_size', 1) > 1:
            losses_reduced_per_micro_batch = forward_backward_pipelining_without_interleaving(
                forward_step_func=self.get_forward_output_and_loss_func(),
                batch=batch_for_pipeline,
                model=self.enc_dec_model,
                forward_only=True,
                tensor_shape=tensor_shape,
                decoder_sequence_length=decoder_seq_length,
                dtype=self.autocast_dtype,
                grad_scaler=self.trainer.precision_plugin.scaler if self.cfg.precision == 16 else None,
            )
        else:
            losses_reduced_per_micro_batch = forward_backward_no_pipelining(
                forward_step_func=self.get_forward_output_and_loss_func(),
                batch=batch_for_pipeline,
                model=self.enc_dec_model,
                forward_only=True,
                tensor_shape=tensor_shape,
                decoder_sequence_length=decoder_seq_length,
                dtype=self.autocast_dtype,
                grad_scaler=self.trainer.precision_plugin.scaler if self.cfg.precision == 16 else None,
            )

        if losses_reduced_per_micro_batch:
            # average loss across micro batches
            loss_tensors_list = [loss_reduced['avg'] for loss_reduced in losses_reduced_per_micro_batch]
            loss_tensor = torch.concat(loss_tensors_list)
            loss_mean = loss_tensor.mean()
        else:
            # we're not on the last pipeline stage so no losses
            loss_mean = []

        return loss_mean

    def validation_epoch_end(self, outputs):
<<<<<<< HEAD
        averaged_loss = average_losses_across_data_parallel_group(outputs)
        self.log('val_loss', averaged_loss[0], prog_bar=True)
        self.log('consumed_samples', self.compute_consumed_samples(self.trainer.global_step - self.init_global_step))
=======
        if not outputs:
            return
        if parallel_state.is_pipeline_last_stage():
            # only the last pipeline parallel stages return loss
            averaged_loss = torch.stack(outputs).mean()
        else:
            averaged_loss = torch.tensor(0.0).cuda()

        # we can only log on one rank if it is rank zero so we broadcast from last rank
        torch.distributed.broadcast(averaged_loss, get_last_rank())
        self.log('val_loss', averaged_loss, prog_bar=True, rank_zero_only=True)
        self.log(
            'consumed_samples',
            self.compute_consumed_samples(self.trainer.global_step - self.init_global_step),
            rank_zero_only=True,
        )

        return averaged_loss
>>>>>>> d9a329ed

    def test_step(self, batch, batch_idx):
        return self.validation_step(batch, batch_idx)

    def test_epoch_end(self, outputs):
        if not outputs:
            return
        if parallel_state.is_pipeline_last_stage():
            # only the last pipeline parallel stages return loss
            averaged_loss = torch.stack(outputs).mean()
        else:
            averaged_loss = torch.tensor(0.0).cuda()

        # we can only log on one rank if it is rank zero so we broadcast from last rank
        torch.distributed.broadcast(averaged_loss, get_last_rank())
        self.log('test_loss', averaged_loss, prog_bar=True, rank_zero_only=True)
        self.log(
            'consumed_samples',
            self.compute_consumed_samples(self.trainer.global_step - self.init_global_step),
            rank_zero_only=True,
        )

        return averaged_loss

    def loss_func(self, loss_mask, tokens_loss):
        """
        This function takes as input per-token loss and masks non-required values.
        """
        losses = tokens_loss.view(-1).float()
        loss_mask = loss_mask.view(-1).float()
        # TODO: add nemo version here
        loss = torch.sum(losses * loss_mask) / loss_mask.sum()  # sequence level nll
        return loss

    def process_micro_batch(self, micro_batch):
        """ Micro batch returned by MegatronT5 dataloader"""

        data_b = micro_batch

        # Unpack.
        tokens_enc = data_b['text_enc'].long()
        tokens_dec = data_b['text_dec'].long()
        labels = data_b['labels'].long()
        loss_mask = data_b['loss_mask'].float()

        enc_mask = data_b['enc_mask']
        dec_mask = data_b['dec_mask']

        return tokens_enc, tokens_dec, loss_mask, labels, enc_mask, dec_mask

    def process_global_batch(self, global_batch):
        return [
            global_batch["text_enc"],
            global_batch["text_dec"],
            global_batch["loss_mask"],
            global_batch["labels"],
            global_batch["enc_mask"],
            global_batch["dec_mask"],
        ]

    def build_train_valid_test_datasets(self):
        raise NotImplementedError("Please implement this method in child-class")

    def build_pretraining_data_loader(self, dataset, consumed_samples):
        """Buld dataloader given an input dataset."""

        if dataset is None:
            return None

        logging.info(f'Building dataloader with consumed samples: {consumed_samples}')
        # Megatron sampler
        if hasattr(self._cfg.data, 'dataloader_type') and self._cfg.data.dataloader_type is not None:
            if self._cfg.data.dataloader_type == 'single':
                batch_sampler = MegatronPretrainingBatchSampler(
                    total_samples=len(dataset),
                    consumed_samples=consumed_samples,
                    micro_batch_size=self._cfg.micro_batch_size,
                    global_batch_size=self._cfg.global_batch_size,
                    data_parallel_rank=parallel_state.get_data_parallel_rank(),
                    data_parallel_size=parallel_state.get_data_parallel_world_size(),
                    drop_last=self._cfg.get('drop_last', True),
                )
            elif self._cfg.data.dataloader_type == 'cyclic':
                batch_sampler = MegatronPretrainingRandomBatchSampler(
                    total_samples=len(dataset),
                    consumed_samples=consumed_samples,
                    micro_batch_size=self._cfg.micro_batch_size,
                    global_batch_size=self._cffg.global_batch_size,
                    data_parallel_rank=parallel_state.get_data_parallel_rank(),
                    data_parallel_size=parallel_state.get_data_parallel_world_size(),
                    drop_last=self._cfg.get('drop_last', True),
                )
            else:
                raise Exception(f'{self._cfg.dataloader_type} dataloader type is not supported.')
        else:
            raise ValueError('cfg.data.dataloader_type not found. Must be "single" or "cyclic"')

        # Torch dataloader.
        return torch.utils.data.DataLoader(
            dataset, batch_sampler=batch_sampler, num_workers=self._cfg.data.num_workers, pin_memory=True,
        )

    def setup(self, stage=None):
<<<<<<< HEAD
        resume_checkpoint_path = self.trainer.checkpoint_connector.resume_from_checkpoint_fit_path
=======
        resume_checkpoint_path = self.trainer._checkpoint_connector.resume_from_checkpoint_fit_path
>>>>>>> d9a329ed
        if resume_checkpoint_path:
            try:
                init_consumed_samples = int(
                    float(re.findall(r"consumed_samples\=([0-9]+.[0-9]+)", resume_checkpoint_path)[0])
                )
            except (ValueError, TypeError):
                logging.warning("Cannot parse the checkpoint file to get the consumed samples. assume it is zero.")
                init_consumed_samples = 0
        else:
            init_consumed_samples = 0
        self.init_consumed_samples = init_consumed_samples

        """A PTL method to setup the training, validation and test datasets."""
        if stage == 'predict':
            return
        if self._train_dl is not None and self._validation_dl is not None:
            return
        self.build_train_valid_test_datasets()
        self.setup_training_data(self._cfg.data)
        self.setup_validation_data(self._cfg.data)
        self.setup_test_data(self._cfg.data)

<<<<<<< HEAD
    def on_pretrain_routine_start(self) -> None:
        # keep a copy of init_global_step
        self.init_global_step = self.trainer.global_step
        return super().on_pretrain_routine_start()
=======
        # when using pipeline model parallel the final stage need to initialize word embeddings
        if parallel_state.get_pipeline_model_parallel_world_size() > 1:
            self.enc_dec_model.sync_initial_word_embeddings()
            self.enc_dec_model.sync_initial_position_embeddings()
>>>>>>> d9a329ed

    def setup_training_data(self, cfg):
        if hasattr(self, '_train_ds'):
            consumed_samples = self.compute_consumed_samples(0)
            self._train_dl = self.build_pretraining_data_loader(self._train_ds, consumed_samples)

    def on_pretrain_routine_start(self) -> None:
        # keep a copy of init_global_step
        self.init_global_step = self.trainer.global_step
        return super().on_pretrain_routine_start()

    def setup_validation_data(self, cfg):
        if hasattr(self, '_validation_ds'):
            consumed_samples = 0
            self._validation_dl = self.build_pretraining_data_loader(self._validation_ds, consumed_samples)

    def setup_test_data(self, cfg):
        if hasattr(self, '_test_ds'):
            consumed_samples = 0
            self._test_dl = self.build_pretraining_data_loader(self._test_ds, consumed_samples)

<<<<<<< HEAD
=======
    def configure_optimizers(self):
        self.setup_optimization()

        # Wrap the baseline optimizer with the optimizer class with master parameters
        if self.megatron_amp_o2 and self._optimizer is not None:
            if self.cfg.precision == 'bf16':
                fp32_grad_accum = True
                contiguous_grad_bucket = True

            elif self.cfg.precision == 16:
                fp32_grad_accum = False
                # TODO: contiguous grad bucket for fp16 is also planned to be supported
                contiguous_grad_bucket = False

            # TODO: this should be true when not using pipeline parallelism
            # we will support that for bf16 when we have async handler from apex
            # and we will support it for fp16 when we have it implemented in the O2 recipe
            async_grad_allreduce = False

            self._optimizer = MainParamsOptimizerWrapper(
                self._optimizer,
                fp32_grad_accum=fp32_grad_accum,
                contiguous_grad_bucket=contiguous_grad_bucket,
                async_grad_allreduce=async_grad_allreduce,
            )
            assert self._trainer.max_steps is not None, "'max_steps' is missing in trainer config."
            if hasattr(self._cfg.optim, 'sched'):
                sched_config = self._cfg.optim.sched
                sched_config['max_steps'] = self._trainer.max_steps
                self._scheduler = prepare_lr_scheduler(
                    optimizer=self._optimizer, scheduler_config=sched_config, train_dataloader=self._train_dl
                )

        if self._scheduler is None:
            return self._optimizer
        else:
            return [self._optimizer], [self._scheduler]

    def get_parameters(self):
        params = []
        for param_group in self._optimizer_param_groups:
            for param in param_group['params']:
                params.append(param)
        return params

>>>>>>> d9a329ed
    def compute_consumed_samples(self, steps_since_resume=0):
        app_state = AppState()
        consumed_samples = (
            self.init_consumed_samples
<<<<<<< HEAD
            + steps_since_resume
            * app_state.data_parallel_size
            * self._cfg.micro_batch_size
            * self.trainer.accumulate_grad_batches
=======
            + steps_since_resume * app_state.data_parallel_size * self.cfg.micro_batch_size * get_num_microbatches()
>>>>>>> d9a329ed
        )
        return int(consumed_samples)

    def configure_gradient_clipping(self, *args, **kwargs):
        """PTL hook to configure gradients.
           We use gradient clipping implementation from megatron-lm.
        """
        clip_val = self.trainer.gradient_clip_val
        if clip_val is None:
            return

        clip_val = float(clip_val)
        if clip_val <= 0:
            return

        if self.megatron_amp_o2:
            # grep fp32 master parameters for gradient clipping
            parameters = self._optimizer.get_parameters()
        else:
            parameters = self.get_parameters()

        grad_norm = clip_grad_norm_fp32(parameters=parameters, max_norm=clip_val)

        self.log('grad_norm', grad_norm, rank_zero_only=True)

    def predict_step(self, batch: Any, batch_idx: int, dataloader_idx: Optional[int] = None) -> Any:
        request = batch
        response = self.complete(request)
        logging.info(f"response: {response}")
        return response

    def decode(self, tokens_enc, enc_mask, num_tokens_to_generate, encoder_input=None):
        app_state = AppState()
        global_batch_per_gpu = tokens_enc.size(0)

        num_micro_batches_before_decode = get_num_microbatches()
        # Reconfigure microbatch calculator here to set num microbatches to 1 while decoding since its not clear how to decode with "grad acc".
        # TODO: reconfigure back to how things were before decode?
        _reconfigure_microbatch_calculator(
            rank=app_state.global_rank,
            rampup_batch_size=None,
            global_batch_size=global_batch_per_gpu * parallel_state.get_data_parallel_world_size(),
            micro_batch_size=global_batch_per_gpu,  # Make sure that there is no "grad acc" while decoding.
            data_parallel_size=parallel_state.get_data_parallel_world_size(),
        )
        predicted_tokens_dec = (
            torch.LongTensor([self.tokenizer.bos_id] * global_batch_per_gpu).unsqueeze(1).to(tokens_enc.device)
        )
        encoder_seq_length = tokens_enc.size(1)
        tensor_shape = [encoder_seq_length, global_batch_per_gpu, self.cfg.hidden_size]
        assert predicted_tokens_dec.size(0) == global_batch_per_gpu

        for i in range(num_tokens_to_generate):
            # No microbatches in decoding. Just the global batch.
            decoder_seq_length = predicted_tokens_dec.size(1)
            dec_mask = predicted_tokens_dec != self.tokenizer.pad_id

            if encoder_input is not None:
                batch_for_pipeline = [tokens_enc, predicted_tokens_dec, enc_mask, dec_mask, encoder_input]
            else:
                batch_for_pipeline = [tokens_enc, predicted_tokens_dec, enc_mask, dec_mask]
            if self.cfg.get('pipeline_model_parallel_size', 1) > 1:
                output_tensor = forward_backward_pipelining_without_interleaving(
                    forward_step_func=self.get_forward_output_only_func(),
                    batch=batch_for_pipeline,
                    model=self.enc_dec_model,
                    forward_only=True,
                    tensor_shape=tensor_shape,
                    decoder_sequence_length=decoder_seq_length,
                    dtype=self.autocast_dtype,
                )
            else:
                output_tensor = forward_backward_no_pipelining(
                    forward_step_func=self.get_forward_output_only_func(),
                    batch=batch_for_pipeline,
                    model=self.enc_dec_model,
                    forward_only=True,
                    tensor_shape=tensor_shape,
                    decoder_sequence_length=decoder_seq_length,
                    dtype=self.autocast_dtype,
                )

            # get output tensor
            if parallel_state.is_pipeline_last_stage():
                output_tensor = output_tensor[0]['logits']
                output_tensor = tensor_parallel.gather_from_tensor_model_parallel_region(output_tensor)
                log_probs, token_ids = torch.max(torch.nn.functional.log_softmax(output_tensor, dim=-1), dim=-1)
                predicted_tokens_dec = torch.cat(
                    [predicted_tokens_dec.to(token_ids.device), token_ids[:, -1].unsqueeze(1)], dim=1
                )
            else:
                log_probs = torch.zeros(
                    (predicted_tokens_dec.shape[0], predicted_tokens_dec.shape[1]), dtype=self.autocast_dtype
                ).cuda()
                predicted_tokens_dec = torch.zeros(
                    (predicted_tokens_dec.shape[0], predicted_tokens_dec.shape[1] + 1),
                    dtype=predicted_tokens_dec.dtype,
                ).cuda()

            if self.cfg.get('pipeline_model_parallel_size', 1) > 1:
                # Broadcast from the last pipeline stage to all other model-parallel ranks.
                torch.distributed.broadcast(
                    predicted_tokens_dec,
                    parallel_state.get_pipeline_model_parallel_last_rank(),
                    group=parallel_state.get_model_parallel_group(),
                )
                torch.distributed.broadcast(
                    log_probs,
                    parallel_state.get_pipeline_model_parallel_last_rank(),
                    group=parallel_state.get_model_parallel_group(),
                )

        # Reset microbatch calculator to what it was before decoding.
        _reconfigure_microbatch_calculator(
            rank=app_state.global_rank,
            rampup_batch_size=None,
            global_batch_size=global_batch_per_gpu * parallel_state.get_data_parallel_world_size(),
            micro_batch_size=global_batch_per_gpu // num_micro_batches_before_decode,
            data_parallel_size=parallel_state.get_data_parallel_world_size(),
        )
        return predicted_tokens_dec, log_probs

    def complete(self, request: Dict):
        """
            Autoregressively invokes language model in the inference mode
        Args:
            request: Dictionary with the following fields
                * prompt: a string which text the model should complete.
                * tokens_to_generate: how many tokens to generate while doing prompt completion.
        Returns:
            response: A python dictionary with the following fields
                * prompt: original text of the prompt
                * tokenized_prompt: list of (str) tokens from prompt
                * completion: a python dictionary with the following subfields:
                    * tokens: a list of triples (token, token_id, log_prob) comprising completion
                    * text: completion text (as a single string)

        """
        app_state = AppState()

        # The complete method only works with global batch = micro batch size = data parallel size = 1.
        _reconfigure_microbatch_calculator(
            rank=app_state.global_rank,
            rampup_batch_size=None,
            global_batch_size=1,
            micro_batch_size=1,
            data_parallel_size=1,
        )
        app_state = AppState()

        response = {}
        self.freeze()
        # naive greedy slow loop
        # TODO: add option for BeamSearchDecoder

        response['prompt'] = request['prompt'][0]
        response['completion'] = {}
        tokens_enc = request['masked_sample']

        response['masked_input'] = ' '.join(self.tokenizer.ids_to_tokens(tokens_enc[0].cpu().numpy().tolist()))
        enc_mask = tokens_enc != self.tokenizer.pad_id

        predicted_tokens_ids, log_probs = self.decode(tokens_enc, enc_mask, int(request['tokens_to_generate']))
        predicted_tokens_ids = predicted_tokens_ids.cpu().numpy()[0].tolist()
        log_probs = log_probs.cpu().numpy()[0].tolist()
        if self.tokenizer.eos_id in predicted_tokens_ids:
            idx = predicted_tokens_ids.index(self.tokenizer.eos_id)
            predicted_tokens_ids = predicted_tokens_ids[:idx]
        else:
            predicted_tokens_ids = [id for id in predicted_tokens_ids if id != self.tokenizer.pad_id]
        if self.tokenizer.eos_id in predicted_tokens_ids:
            idx = predicted_tokens_ids.index(self.tokenizer.eos_id)
            predicted_tokens_ids = predicted_tokens_ids[:idx]
        # Legacy sentencepiece detokenization still preserves special tokens which messes up exact string match.
        if hasattr(self.tokenizer, 'special_token_to_id'):
            predicted_tokens_ids = [
                id for id in predicted_tokens_ids if id not in self.tokenizer.special_token_to_id.values()
            ]

        predicted_tokens_dec = self.tokenizer.ids_to_tokens(predicted_tokens_ids)
        response['completion']['text'] = self.tokenizer.tokens_to_text(predicted_tokens_dec)
        response['completion']['tokens'] = list(zip(predicted_tokens_ids, predicted_tokens_dec, log_probs))
        self.unfreeze()
        return response

    def _vocab_size_with_padding(self, orig_vocab_size, make_vocab_size_divisible_by, tensor_model_parallel_size):
        """Pad vocab size so it is divisible by model parallel size and
        still having GPU friendly size."""

        after = orig_vocab_size
        multiple = make_vocab_size_divisible_by * tensor_model_parallel_size
        while (after % multiple) != 0:
            after += 1
        logging.info(
            f'Padded vocab_size: {after}, original vocab_size: {orig_vocab_size}, dummy tokens: {after - orig_vocab_size}.'
        )
        return after

    def _enable_nvidia_optimizations(self):
        "These optimizations are present in NVIDIA NGC PyTorch Containers"

        # Version check
        nvidia_torch_version = os.getenv('NVIDIA_PYTORCH_VERSION', None)
        if nvidia_torch_version is not None:
            NVIDIA_TORCH_MAJOR = int(nvidia_torch_version.split('.')[0])
            NVIDIA_TORCH_MINOR = int(nvidia_torch_version.split('.')[1])

            # Apex Persistent layer norm is supported from Nvidia PyTorch container v21.11
            if NVIDIA_TORCH_MAJOR < 21 or (NVIDIA_TORCH_MAJOR == 21 and NVIDIA_TORCH_MINOR < 11):
                self._cfg.persist_layer_norm = False

            if NVIDIA_TORCH_MAJOR >= 21 or (NVIDIA_TORCH_MAJOR == 21 and NVIDIA_TORCH_MINOR >= 11):
                # NVFUSER
                torch._C._jit_set_profiling_executor(True)
                torch._C._jit_set_profiling_mode(True)
                torch._C._jit_override_can_fuse_on_cpu(False)
                torch._C._jit_override_can_fuse_on_gpu(False)
                torch._C._jit_set_texpr_fuser_enabled(False)
                torch._C._jit_set_nvfuser_enabled(True)
                torch._C._debug_set_autodiff_subgraph_inlining(False)

        else:
            # Not a Nvidia container. Dependency check is on users
            pass

    def transfer_batch_to_device(self, batch: Any, device: torch.device, dataloader_idx: int) -> Any:
        """ PTL hook: https://pytorch-lightning.readthedocs.io/en/latest/common/lightning_module.html#transfer-batch-to-device
            When using pipeline parallelism, we need the global batch to remain on the CPU,
            since the memory overhead will be too high when using a large number of microbatches.
            Microbatches are transferred from CPU to GPU inside the pipeline. 
        """
        return batch

    def _validate_trainer(self):
        """ Certain trainer configurations can break training.
            Here we try to catch them and raise an error.
        """
        if self.trainer.accumulate_grad_batches > 1:
            raise ValueError(
                f'Gradient accumulation is done within training_step. trainer.accumulate_grad_batches must equal 1'
            )

    def list_available_models(self):
        pass<|MERGE_RESOLUTION|>--- conflicted
+++ resolved
@@ -448,31 +448,8 @@
                 enc_input,  # enc_hidden_states
             )
 
-<<<<<<< HEAD
-        loss = self.loss_func(loss_mask, tokens_loss)
-        self.log('train_loss', loss)
-        # Reduced loss for logging. This averages the loss across all workers unlike "loss" above which is specific to a DDP rank.
-        reduced_loss = average_losses_across_data_parallel_group([loss])
-        # cache reduced loss while accumulating gradients
-        self._reduced_loss_buffer.append(reduced_loss[0])
-
-        if (batch_idx + 1) % self.trainer.accumulate_grad_batches == 0:
-            # Reduced loss for logging.
-            average_reduced_loss = sum(self._reduced_loss_buffer) / len(self._reduced_loss_buffer)
-            self.log('reduced_train_loss', average_reduced_loss, prog_bar=True)
-            lr = self._optimizer.param_groups[0]['lr']
-            self.log('lr', lr)
-            self.log('global_step', self.trainer.global_step, prog_bar=True)
-            self.log(
-                'consumed_samples',
-                self.compute_consumed_samples(self.trainer.global_step - self.init_global_step),
-                prog_bar=True,
-            )
-            self._reduced_loss_buffer = []
-=======
             def id_func(output_tensor):
                 return output_tensor, {'logits': output_tensor}
->>>>>>> d9a329ed
 
             return output, id_func
 
@@ -520,11 +497,6 @@
         return loss_mean
 
     def validation_epoch_end(self, outputs):
-<<<<<<< HEAD
-        averaged_loss = average_losses_across_data_parallel_group(outputs)
-        self.log('val_loss', averaged_loss[0], prog_bar=True)
-        self.log('consumed_samples', self.compute_consumed_samples(self.trainer.global_step - self.init_global_step))
-=======
         if not outputs:
             return
         if parallel_state.is_pipeline_last_stage():
@@ -543,7 +515,6 @@
         )
 
         return averaged_loss
->>>>>>> d9a329ed
 
     def test_step(self, batch, batch_idx):
         return self.validation_step(batch, batch_idx)
@@ -647,11 +618,7 @@
         )
 
     def setup(self, stage=None):
-<<<<<<< HEAD
-        resume_checkpoint_path = self.trainer.checkpoint_connector.resume_from_checkpoint_fit_path
-=======
         resume_checkpoint_path = self.trainer._checkpoint_connector.resume_from_checkpoint_fit_path
->>>>>>> d9a329ed
         if resume_checkpoint_path:
             try:
                 init_consumed_samples = int(
@@ -674,27 +641,20 @@
         self.setup_validation_data(self._cfg.data)
         self.setup_test_data(self._cfg.data)
 
-<<<<<<< HEAD
+        # when using pipeline model parallel the final stage need to initialize word embeddings
+        if parallel_state.get_pipeline_model_parallel_world_size() > 1:
+            self.enc_dec_model.sync_initial_word_embeddings()
+            self.enc_dec_model.sync_initial_position_embeddings()
+
+    def setup_training_data(self, cfg):
+        if hasattr(self, '_train_ds'):
+            consumed_samples = self.compute_consumed_samples(0)
+            self._train_dl = self.build_pretraining_data_loader(self._train_ds, consumed_samples)
+
     def on_pretrain_routine_start(self) -> None:
         # keep a copy of init_global_step
         self.init_global_step = self.trainer.global_step
         return super().on_pretrain_routine_start()
-=======
-        # when using pipeline model parallel the final stage need to initialize word embeddings
-        if parallel_state.get_pipeline_model_parallel_world_size() > 1:
-            self.enc_dec_model.sync_initial_word_embeddings()
-            self.enc_dec_model.sync_initial_position_embeddings()
->>>>>>> d9a329ed
-
-    def setup_training_data(self, cfg):
-        if hasattr(self, '_train_ds'):
-            consumed_samples = self.compute_consumed_samples(0)
-            self._train_dl = self.build_pretraining_data_loader(self._train_ds, consumed_samples)
-
-    def on_pretrain_routine_start(self) -> None:
-        # keep a copy of init_global_step
-        self.init_global_step = self.trainer.global_step
-        return super().on_pretrain_routine_start()
 
     def setup_validation_data(self, cfg):
         if hasattr(self, '_validation_ds'):
@@ -706,8 +666,6 @@
             consumed_samples = 0
             self._test_dl = self.build_pretraining_data_loader(self._test_ds, consumed_samples)
 
-<<<<<<< HEAD
-=======
     def configure_optimizers(self):
         self.setup_optimization()
 
@@ -753,19 +711,11 @@
                 params.append(param)
         return params
 
->>>>>>> d9a329ed
     def compute_consumed_samples(self, steps_since_resume=0):
         app_state = AppState()
         consumed_samples = (
             self.init_consumed_samples
-<<<<<<< HEAD
-            + steps_since_resume
-            * app_state.data_parallel_size
-            * self._cfg.micro_batch_size
-            * self.trainer.accumulate_grad_batches
-=======
             + steps_since_resume * app_state.data_parallel_size * self.cfg.micro_batch_size * get_num_microbatches()
->>>>>>> d9a329ed
         )
         return int(consumed_samples)
 
