--- conflicted
+++ resolved
@@ -96,39 +96,18 @@
         if hasattr(self, '_train_ds'):
             self.setup_training_data()
 
-<<<<<<< HEAD
-    def process_global_batch(self, global_batch):
-        """Process a list of microbatches into a global batch."""
-        # If there is no language information in the global batch (ex: English MNLI), we can use the parent global batch processor as is.
-        if len(global_batch[0]) == 6:
-            return self._process_global_batch_without_megatron_batch_sampler(global_batch, tokenizer=self.tokenizer)
-=======
     def _process_global_batch(self, global_batch):
         """Process a list of microbatches into a global batch."""
         # If there is no language information in the global batch (ex: English MNLI), we can use the parent global batch processor as is.
         if 'lang' not in global_batch[0]:
             return self._process_global_batch_without_megatron_batch_sampler(global_batch)
->>>>>>> f9d45db3
 
         # For validation data (XNLI), we need to process the global batch and and then deal with language info separately.
         else:
             assert all(['lang' in micro_batch for micro_batch in global_batch])
             langs_list = []
-<<<<<<< HEAD
-            (
-                tokens_enc_tensor,
-                tokens_dec_tensor,
-                loss_mask_tensor,
-                labels_tensor,
-                enc_mask_tensor,
-                dec_mask_tensor,
-            ) = self._process_global_batch_without_megatron_batch_sampler(
-                [{k: v for k, v in micro_batch.items() if k != 'lang'} for micro_batch in global_batch],
-                tokenizer=self.tokenizer,
-=======
             processed_global_batch = self._process_global_batch_without_megatron_batch_sampler(
                 [{k: v for k, v in micro_batch.items() if k != 'lang'} for micro_batch in global_batch]
->>>>>>> f9d45db3
             )
             for micro_batch in global_batch:
                 langs_list.extend(micro_batch['lang'])
