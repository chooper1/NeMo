--- conflicted
+++ resolved
@@ -535,7 +535,13 @@
             List of available pre-trained models.
         """
         result = []
-<<<<<<< HEAD
+        result.append(
+            PretrainedModelInfo(
+                pretrained_model_name="neural_text_normalization_t5",
+                location="https://api.ngc.nvidia.com/v2/models/nvidia/nemo/neural_text_normalization_t5/versions/1.5.0/files/neural_text_normalization_t5_decoder.nemo",
+                description="Text Normalization model's decoder model.",
+            )
+        )
         return result
 
 
@@ -625,14 +631,4 @@
 
         return final_texts
 
-  
-=======
-        result.append(
-            PretrainedModelInfo(
-                pretrained_model_name="neural_text_normalization_t5",
-                location="https://api.ngc.nvidia.com/v2/models/nvidia/nemo/neural_text_normalization_t5/versions/1.5.0/files/neural_text_normalization_t5_decoder.nemo",
-                description="Text Normalization model's decoder model.",
-            )
-        )
-        return result
->>>>>>> db0901f4
+  