--- conflicted
+++ resolved
@@ -377,11 +377,7 @@
 
     onset = per_args.get('onset', 0.5)
     offset = per_args.get('offset', 0.5)
-<<<<<<< HEAD
-    pad_onset = per_args.get('pad_onset', 0)  
-=======
     pad_onset = per_args.get('pad_onset', 0)
->>>>>>> 38ef30f8
     pad_offset = per_args.get('pad_offset', 0)
 
     onset, offset = cal_vad_onset_offset(per_args.get('scale', 'absolute'), onset, offset, sequence)
@@ -393,11 +389,7 @@
         if speech:
             # Switch from speech to non-speech
             if sequence[i] < offset:
-<<<<<<< HEAD
-                if  i * shift_len + pad_offset > max(0, start - pad_onset):
-=======
                 if i * shift_len + pad_offset > max(0, start - pad_onset):
->>>>>>> 38ef30f8
                     speech_segments.add((max(0, start - pad_onset), i * shift_len + pad_offset))
                 start = i * shift_len
                 speech = False
@@ -410,10 +402,6 @@
     # if it's speech at the end, add final segment
     if speech:
         speech_segments.add((max(0, start - pad_onset), i * shift_len + pad_offset))
-<<<<<<< HEAD
-=======
-
->>>>>>> 38ef30f8
     # Merge the overlapped speech segments due to padding
     speech_segments = merge_overlap_segment(speech_segments)  # not sorted
     return speech_segments
@@ -793,13 +781,7 @@
     ax2.legend(loc='lower right', shadow=True)
     ax2.set_ylabel('Preds and Probas')
     ax2.set_ylim([-0.1, 1.1])
-<<<<<<< HEAD
-    # return None
-    if return_audio: 
-        return ipd.Audio(audio, rate=16000)
-=======
     return ipd.Audio(audio, rate=16000)
->>>>>>> 38ef30f8
 
 
 def gen_pred_from_speech_segments(speech_segments, prob, shift_len=0.01):
