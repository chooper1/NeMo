--- conflicted
+++ resolved
@@ -112,13 +112,10 @@
             Unique file ID that refers to an input audio file and corresponding RTTM (Annotation) file.
         rttm_lines (list):
             List containing RTTM lines in str format.
-<<<<<<< HEAD
-=======
         mapping_dict (dict):
             Mapping between the estimated speakers and the speakers in the ground-truth annotation.
             `mapping_dict` variable is only provided when the inference mode is running in sequence-eval mode.
             Sequence eval mode uses the mapping between the estimated speakers and the speakers in ground-truth annotation.
->>>>>>> dfc22f56
     Returns:
         rttm_tup (tuple):
             Tuple containing lists of start time, end time and speaker labels.
@@ -144,12 +141,8 @@
     """
     Create a multi-dimensional vector sequence containing speaker timestamp information in RTTM.
     The unit-length is the frame shift length of the acoustic feature. The feature-level annotations
-<<<<<<< HEAD
-    fr_level_target will later be converted to base-segment level diarization label.
-=======
     `fr_level_target` will later be converted to base-segment level diarization label.
 
->>>>>>> dfc22f56
     Args:
         rttm_timestamps (list):
             List containing start and end time for each speaker segment label.
@@ -386,19 +379,12 @@
         """
         Generate unique training sample ID from unique file ID, offset and duration. The start-end time added
         unique ID is required for identifying the sample since multiple short audio samples are generated from a single
-<<<<<<< HEAD
-        audio file. The start time and end time of the audio stream uses millisecond units if deci=3.
-        Args:
-            sample:
-                DiarizationSpeechLabel instance from collections.
-=======
         audio file. The start time and end time of the audio stream uses millisecond units if `deci=3`.
 
         Args:
             sample:
                 `DiarizationSpeechLabel` instance from collections.
 
->>>>>>> dfc22f56
         Returns:
             uniq_id (str):
                 Unique sample ID which includes start and end time of the audio stream.
@@ -460,17 +446,6 @@
             torch.manual_seed(index)
             flip = torch.cat([torch.randperm(self.max_spks), torch.tensor(-1).unsqueeze(0)])
             clus_label_index, targets = flip[clus_label_index], targets[:, flip[: self.max_spks]]
-<<<<<<< HEAD
-        if clus_label_index.shape[0] != sum(ms_seg_counts).item():
-            print("wrong ms_seg_counts or clus_label_index list")
-            import ipdb; ipdb.set_trace()
-        if not ms_seg_timestamps.shape[1] == ms_seg_counts[-1] == scale_mapping.shape[1] == targets.shape[0]:
-            print("target length or base scale count is not consistant")
-            print(ms_seg_timestamps.shape[1], ms_seg_counts[-1], scale_mapping.shape[1], targets.shape[0])
-            import ipdb; ipdb.set_trace()
-
-=======
->>>>>>> dfc22f56
         return features, feature_length, ms_seg_timestamps, ms_seg_counts, clus_label_index, scale_mapping, targets
 
 
@@ -561,15 +536,10 @@
     def parse_rttm_multiscale(self, sample):
         """
         Generate target tensor variable by extracting groundtruth diarization labels from an RTTM file.
-<<<<<<< HEAD
-        This function converts (start, end, speaker_id) format into base-scale (the finest scale) segment level
-        diarization label in a matrix form.
-=======
         This function is only used when ``self.seq_eval_mode=True`` and RTTM files are provided. This function converts
         (start, end, speaker_id) format into base-scale (the finest scale) segment level diarization label in a matrix
         form to create target matrix.
 
->>>>>>> dfc22f56
         Args:
             sample:
                 DiarizationSpeechLabel instance containing sample information such as audio filepath and RTTM filepath.
