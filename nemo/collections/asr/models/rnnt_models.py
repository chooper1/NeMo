--- conflicted
+++ resolved
@@ -112,12 +112,9 @@
         # Setup optional Optimization flags
         self.setup_optimization_flags()
 
-<<<<<<< HEAD
-=======
         # Setup encoder adapters (from ASRAdapterModelMixin)
         self.setup_adapters()
 
->>>>>>> f3ad584b
     def setup_optim_normalization(self):
         """
         Helper method to setup normalization of certain parts of the model prior to the optimization step.
