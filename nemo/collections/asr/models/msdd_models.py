# cOPYRight (c) 2022, NVIDIA CORPORATION.  All rights reserved.
#
# Licensed under the Apache License, Version 2.0 (the "License");
# you may not use this file except in compliance with the License.
# You may obtain a copy of the License at
#
#     http://www.apache.org/licenses/LICENSE-2.0
#
# Unless required by applicable law or agreed to in writing, software
# distributed under the License is distributed on an "AS IS" BASIS,
# WITHOUT WARRANTIES OR CONDITIONS OF ANY KIND, either express or implied.
# See the License for the specific language governing permissions and
# limitations under the License.

import copy
import itertools
import json
import math
import os
import pickle as pkl
import subprocess
import time
from collections import OrderedDict
from statistics import mode
from typing import Dict, List, Optional, Union
import time

import librosa
import numpy as np
import torch
import shutil
from omegaconf import DictConfig, OmegaConf, open_dict
from omegaconf.omegaconf import open_dict
from pytorch_lightning import Trainer
from pytorch_lightning.utilities.rank_zero import _get_rank
from torch.utils.data import ChainDataset
from torchmetrics import Metric
from tqdm import tqdm

from nemo.collections.asr.data.audio_to_diar_label import (
    AudioToSpeechMSDDInferDataset,
    AudioToSpeechMSDDTrainDataset,
    AudioToSpeechMSDDSyntheticTrainDataset,
    SyntheticDataLoader,
)
from nemo.collections.asr.data.audio_to_text_dataset import convert_to_config_list
from nemo.collections.asr.losses.angularloss import AngularSoftmaxLoss
from nemo.collections.asr.losses.bce_loss import BCELoss
from nemo.collections.asr.metrics.multi_binary_acc import MultiBinaryAccuracy
from nemo.collections.asr.models import ClusteringDiarizer
from nemo.collections.asr.models.asr_model import ExportableEncDecModel
from nemo.collections.asr.models.label_models import EncDecSpeakerLabelModel
from nemo.collections.asr.parts.preprocessing.features import WaveformFeaturizer
from nemo.collections.asr.parts.preprocessing.perturb import process_augmentations
from nemo.collections.asr.parts.utils.nmesc_clustering import get_argmin_mat, getCosAffinityMatrix
# from nemo.collections.asr.parts.utils.speaker_utils_lab import (
from nemo.collections.asr.parts.utils.speaker_utils import (
    audio_rttm_map,
    embedding_normalize,
    get_contiguous_stamps,
    get_embs_and_timestamps,
    get_uniq_id_with_dur,
    get_uniqname_from_filepath,
    labels_to_pyannote_object,
    labels_to_rttmfile,
    merge_stamps,
    parse_scale_configs,
    perform_clustering,
    rttm_to_labels,
    score_labels,
    segments_manifest_to_subsegments_manifest,
    write_rttm2manifest,
)
from nemo.collections.common.losses import CrossEntropyLoss as CELoss
from nemo.collections.common.metrics import TopKClassificationAccuracy
from nemo.collections.common.parts.preprocessing.collections import ASRSpeechLabel
from nemo.core.classes import ModelPT
from nemo.core.classes.common import PretrainedModelInfo, typecheck
from nemo.core.neural_types import *
from nemo.core.neural_types import (
    AcousticEncodedRepresentation,
    EncodedRepresentation,
    LengthsType,
    LogitsType,
    NeuralType,
    ProbsType,
    SpectrogramType,
)
from nemo.core.neural_types.elements import ProbsType
from nemo.utils import logging, model_utils

try:
    from torch.cuda.amp import autocast
except ImportError:
    from contextlib import contextmanager

    @contextmanager
    def autocast(enabled=None):
        yield


__all__ = ['EncDecDiarLabelModel', 'ClusterEmbedding']


def getScaleMappingArgmat(uniq_embs_and_timestamps):
    """
    Calculate cosine similarity values among speaker embeddings for each scale then
    apply multiscale weights to calculate the fused similarity matrix.
    Args:
        uniq_embs_and_timestamps: (dict)
            The dictionary containing embeddings, timestamps and multiscale weights.
            If uniq_embs_and_timestamps contains only one scale, single scale diarization
            is performed.
    Returns:
        fused_sim_d (np.array):
            This function generates an ffinity matrix that is obtained by calculating
            the weighted sum of the affinity matrices from the different scales.
    """
    uniq_scale_dict = uniq_embs_and_timestamps['scale_dict']
    multiscale_weights = uniq_embs_and_timestamps['multiscale_weights']
    scale_mapping_argmat = {}

    session_scale_mapping_dict = get_argmin_mat(uniq_scale_dict)
    for scale_idx in sorted(uniq_scale_dict.keys()):
        mapping_argmat = session_scale_mapping_dict[scale_idx]
        scale_mapping_argmat[scale_idx] = mapping_argmat
    return scale_mapping_argmat


def get_overlap_stamps(cont_stamps, ovl_spk_idx):
    """
    Generate timestamps that include overlap speech. Overlap-including timestamps are created based on the segments that are
    created for clustering diarizer. Overlap speech is assigned to the existing speech segments in `cont_stamps`.
<<<<<<< HEAD
=======

>>>>>>> 4103e932
    Args:
        cont_stamps (list):
            Non-overlapping (single speaker per segment) diarization output in string format.
            Each line contains the start and end time of segments and corresponding speaker labels.
        ovl_spk_idx (list):
            List containing segment index of the estimated overlapped speech. The start and end of segments are based on the
            single-speaker (i.e., non-overlap-aware) RTTM generation.
    Returns:
        total_ovl_cont_list (list):
            Rendered diarization output in string format. Each line contains the start and end time of segments and
            corresponding speaker labels. This format is identical to `cont_stamps`.
    """
    ovl_spk_cont_list = [[] for _ in range(len(ovl_spk_idx))]
    for spk_idx in range(len(ovl_spk_idx)):
        for idx, cont_a_line in enumerate(cont_stamps):
            start, end, speaker = cont_a_line.split()
            if idx in ovl_spk_idx[spk_idx]:
                ovl_spk_cont_list[spk_idx].append(f"{start} {end} speaker_{spk_idx}")
    total_ovl_cont_list = []
    for ovl_cont_list in ovl_spk_cont_list:
        if len(ovl_cont_list) > 0:
            total_ovl_cont_list.extend(merge_stamps(ovl_cont_list))
    return total_ovl_cont_list


def get_adaptive_threshold(estimated_num_of_spks, min_threshold, overlap_infer_spk_limit):
    """
    This function controls the magnitude of the sigmoid threshold based on the estimated number of speakers. As the number of
    speakers becomes larger, diarization error rate is very sensitive on overlap speech detection. This function linearly increases
    the threshold in proportion to the estimated number of speakers so more confident overlap speech results are reflected when
    the number of estimated speakers are relatively high.
<<<<<<< HEAD
=======

>>>>>>> 4103e932
    Args:
        estimated_num_of_spks (int):
            Estimated number of speakers from the clustering result.
        min_threshold (float):
            Sigmoid threshold value from the config file. This threshold value is minimum threshold value when `estimated_num_of_spks=2`
        overlap_infer_spk_limit (int):
            If the `estimated_num_of_spks` is less then `overlap_infer_spk_limit`, overlap speech estimation is skipped.
<<<<<<< HEAD
=======

>>>>>>> 4103e932
    Returns:
        adaptive_threshold (float):
            Threshold value that is scaled based on the `estimated_num_of_spks`.
    """
    adaptive_threshold = min_threshold - (estimated_num_of_spks - 2) * (min_threshold - 1) / (
        overlap_infer_spk_limit - 2
    )
    return adaptive_threshold


def generate_speaker_timestamps(clus_labels, msdd_preds, **params):
    '''
    Generate speaker timestamps from the segmentation information. If `use_clus_as_main=True`, use clustering result for main speaker
    labels and use timestamps from the predicted sigmoid values. In this function, the main speaker labels in `maj_labels` exist for
    every subsegment steps while overlap speaker labels in `ovl_labels` only exist for segments where overlap-speech is occuring.
<<<<<<< HEAD
=======

>>>>>>> 4103e932
    Args:
        clus_labels (list):
            List containing integer-valued speaker clustering results.
        msdd_preds (list):
            List containing tensors of the predicted sigmoid values.
            Each tensor has shape of: (Session length, estimated number of speakers).
        params:
            Parameters for generating RTTM output and evaluation. Parameters include:
                infer_overlap (bool): If False, overlap-speech will not be detected.
                use_clus_as_main (bool): Add overlap-speech detection from MSDD to clustering results. If False, only MSDD output
                                         is used for constructing output RTTM files.
                overlap_infer_spk_limit (int): Above this limit, overlap-speech detection is bypassed.
                use_adaptive_thres (bool): Boolean that determines whehther to use adaptive_threshold depending on the estimated
                                           number of speakers.
                max_overlap_spks (int): Maximum number of overlap speakers detected. Default is 2.
                threshold (float): Sigmoid threshold for MSDD output.
<<<<<<< HEAD
=======

>>>>>>> 4103e932
    Returns:
        maj_labels (list):
            List containing string-formated single-speaker speech segment timestamps and corresponding speaker labels.
            Example: [..., '551.685 552.77 speaker_1', '552.99 554.43 speaker_0', '554.97 558.19 speaker_0', ...]
        ovl_labels (list):
            List containing string-formated additional overlapping speech segment timestamps and corresponding speaker labels.
            Note that `ovl_labels` includes only overlapping speech that is not included in `maj_labels`.
            Example: [..., '152.495 152.745 speaker_1', '372.71 373.085 speaker_0', '554.97 555.885 speaker_1', ...]
    '''
    msdd_preds.squeeze(0)
    estimated_num_of_spks = msdd_preds.shape[-1]
    overlap_speaker_list = [[] for _ in range(estimated_num_of_spks)]
    infer_overlap = estimated_num_of_spks < int(params['overlap_infer_spk_limit'])
    main_speaker_lines = []
    if params['use_adaptive_thres']:
        threshold = get_adaptive_threshold(
            estimated_num_of_spks, params['threshold'], params['overlap_infer_spk_limit']
        )
    else:
        threshold = params['threshold']
    for seg_idx, cluster_label in enumerate(clus_labels):
        msdd_preds.squeeze(0)
        spk_for_seg = (msdd_preds[0, seg_idx] > threshold).int().cpu().numpy().tolist()
        sm_for_seg = msdd_preds[0, seg_idx].cpu().numpy()

        if params['use_clus_as_main']:
            main_spk_idx = int(cluster_label[2])
        else:
            main_spk_idx = np.argsort(msdd_preds[0, seg_idx].cpu().numpy())[::-1][0]

        if sum(spk_for_seg) > 1 and infer_overlap:
            max_idx = np.argmax(sm_for_seg)
            idx_arr = np.argsort(sm_for_seg)[::-1]
            for ovl_spk_idx in idx_arr[: params['max_overlap_spks']].tolist():
                if ovl_spk_idx != int(main_spk_idx):
                    overlap_speaker_list[ovl_spk_idx].append(seg_idx)
        main_speaker_lines.append(f"{cluster_label[0]} {cluster_label[1]} speaker_{main_spk_idx}")
    cont_stamps = get_contiguous_stamps(main_speaker_lines)
    maj_labels = merge_stamps(cont_stamps)
    ovl_labels = get_overlap_stamps(cont_stamps, overlap_speaker_list)
    return maj_labels, ovl_labels


def get_uniq_id_list_from_manifest(manifest_file):
    """Retrieve `uniq_id` values from the given manifest_file and save the IDs to a list.
    """
    uniq_id_list = []
    with open(manifest_file, 'r', encoding='utf-8') as manifest:
        for i, line in enumerate(manifest.readlines()):
            line = line.strip()
            dic = json.loads(line)
            uniq_id = dic['audio_filepath'].split('/')[-1].split('.wav')[-1]
            uniq_id = get_uniqname_from_filepath(dic['audio_filepath'])
            uniq_id_list.append(uniq_id)
    return uniq_id_list


def get_id_tup_dict(uniq_id_list, test_data_collection, preds_list):
    """
    Create session-level dictionary containing data needed to construct RTTM diarization output.
<<<<<<< HEAD
=======

>>>>>>> 4103e932
    Args:
        uniq_id_list (list):
            List containing the `uniq_id` values.
        test_data_collection (collections.DiarizationLabelEntity):
            Class instance that is containing session information such as targeted speaker indices, audio filepath and RTTM filepath.
        preds_list (list):
            List containing tensors of predicted sigmoid values.
<<<<<<< HEAD
=======

>>>>>>> 4103e932
    Returns:
        session_dict (dict):
            Dictionary containing session-level target speakers data and predicted simoid values in tensor format.
    """
    session_dict = {x: [] for x in uniq_id_list}
    for idx, line in enumerate(test_data_collection):
        uniq_id = get_uniqname_from_filepath(line.audio_file)
        session_dict[uniq_id].append([line.target_spks, preds_list[idx]])
    return session_dict


def compute_accuracies(diar_decoder_model):
    """
    Calculate F1 score and accuracy of the predicted sigmoid values.
<<<<<<< HEAD
    Args:
        diar_decoder_model:
            class `EncDecDiarLabelModel` instance.
=======

    Args:
        diar_decoder_model:
            class `EncDecDiarLabelModel` instance.

>>>>>>> 4103e932
    Returns:
        f1_score (float):
            F1 score of the estimated diarized speaker label sequences.
        simple_acc (float):
            Accuracy (total number of correct labels divided by total number of sigmoid values)
    """
    f1_score = diar_decoder_model._accuracy_test.compute()
    num_correct = torch.sum(diar_decoder_model._accuracy_test.true.bool())
    total_count = torch.prod(torch.tensor(diar_decoder_model._accuracy_test.targets.shape))
    simple_acc = num_correct / total_count
    return f1_score, simple_acc


def get_uniq_id_from_manifest_line(line):
    """
    Retrieve `uniq_id` from the `audio_filepath` in manifest file.
    """
    line = line.strip()
    dic = json.loads(line)
    if len(dic['audio_filepath'].split('/')[-1].split('.')) > 2:
        uniq_id = '.'.join(dic['audio_filepath'].split('/')[-1].split('.')[:-1])
    else:
        uniq_id = dic['audio_filepath'].split('/')[-1].split('.')[0]
    return uniq_id


def make_rttm_with_overlap(manifest_file_path, clus_label_dict, msdd_preds, **params):
    """
    Create RTTM files that include detected overlap speech. Note that the effect of overlap detection is only
    notable when RTTM files are evaluated with `ignore_overlap=False` option.
<<<<<<< HEAD
=======

>>>>>>> 4103e932
    Args:
        manifest_file_path (str):
            Path to the input manifest file.
        clus_label_dict (dict):
            Dictionary containing subsegment timestamps in float type and cluster labels in integer type.
            Indexed by `uniq_id` string.
        msdd_preds (list):
            List containing tensors of the predicted sigmoid values.
            Each tensor has shape of: (Session length, estimated number of speakers).
        params:
            Parameters for generating RTTM output and evaluation. Parameters include:
                infer_overlap (bool): If False, overlap-speech will not be detected.
            See docstrings of `generate_speaker_timestamps` function for other variables in `params`.
<<<<<<< HEAD
=======

>>>>>>> 4103e932
    Returns:
        all_hypothesis (list):
            List containing Pyannote's `Annotation` objects that are created from hypothesis RTTM outputs.
        all_reference
            List containing Pyannote's `Annotation` objects that are created from ground-truth RTTM outputs
    """
    AUDIO_RTTM_MAP = audio_rttm_map(manifest_file_path)
    manifest_file_lengths_list = []
    all_hypothesis, all_reference = [], []
    no_references = False
    with open(manifest_file_path, 'r', encoding='utf-8') as manifest:
        for i, line in enumerate(manifest.readlines()):
            uniq_id = get_uniq_id_from_manifest_line(line)
            manifest_dic = AUDIO_RTTM_MAP[uniq_id]
            clus_labels = clus_label_dict[uniq_id]
            manifest_file_lengths_list.append(len(clus_labels))
            maj_labels, ovl_labels = generate_speaker_timestamps(clus_labels, msdd_preds[i], **params)
            if params['infer_overlap']:
                hyp_labels = maj_labels + ovl_labels
            else:
                hyp_labels = maj_labels
            hypothesis = labels_to_pyannote_object(hyp_labels, uniq_name=uniq_id)
            all_hypothesis.append([uniq_id, hypothesis])
            rttm_file = manifest_dic.get('rttm_filepath', None)
            if rttm_file is not None and os.path.exists(rttm_file) and not no_references:
                ref_labels = rttm_to_labels(rttm_file)
                reference = labels_to_pyannote_object(ref_labels, uniq_name=uniq_id)
                all_reference.append([uniq_id, reference])
            else:
                no_references = True
                all_reference = []
    return all_reference, all_hypothesis


class ClusterEmbedding:
    def __init__(self, cfg_base: DictConfig, cfg_msdd_model: DictConfig):
        self.cfg_base = cfg_base
        self._cfg_msdd = cfg_msdd_model
        self.max_num_of_spks = int(self.cfg_base.diarizer.clustering.parameters.max_num_speakers)
        self.cluster_avg_emb_path = 'speaker_outputs/embeddings/clus_emb_info.pkl'
        self.speaker_mapping_path = 'speaker_outputs/embeddings/clus_mapping.pkl'
        self.scale_map_path = 'speaker_outputs/embeddings/scale_mapping.pkl'
        self.multiscale_weights_list = self._cfg_msdd.base.diarizer.speaker_embeddings.parameters.multiscale_weights
        self.clusdiar_model = None
        self.msdd_model = None
        self.embs_filtering_thres = None
        self.run_clus_from_loaded_emb = False
        self.scale_window_length_list = list(self.cfg_base.diarizer.speaker_embeddings.parameters.window_length_in_sec)
        self.scale_n = len(self.scale_window_length_list)
        self.base_scale_index = len(self.scale_window_length_list) - 1

    def prepare_cluster_embs_infer(self):
        """
        Launch clustering diarizer to prepare embedding vectors and clustering results.
        """
        self.emb_sess_test_dict, self.emb_seq_test, self.clus_test_label_dict, _ = self.run_clustering_diarizer(
            self._cfg_msdd.test_ds.manifest_filepath, self._cfg_msdd.test_ds.emb_dir
        )

    def assign_labels_to_longer_segs(self, base_clus_label_dict, session_scale_mapping_dict):
        """
        In multi-scale speaker diarization system, clustering result is solely based on the base-scale (the shortest scale).
        To calculate cluster-average speaker embeddings for each scale that are longer than the base-scale. This function assigns
        clustering results for the base-scale to the longer scales by measuring the distance between subsegment timestamps in the
        base-scale and non-base-scales.
<<<<<<< HEAD
=======

>>>>>>> 4103e932
        Args:
            base_clus_label_dict (dict):
                Dictionary containing clustering results for base-scale segments. Indexed by `uniq_id` string.
            session_scale_mapping_dict (dict):
                Dictionary containing multiscale mapping information for each session. Indexed by `uniq_id` string.
<<<<<<< HEAD
        Returns:
            all_scale_clus_label_dict (dict):
                Dictionary containing clustering labels of all scales. Indexed by scale_index in integer format.
=======

        Returns:
            all_scale_clus_label_dict (dict):
                Dictionary containing clustering labels of all scales. Indexed by scale_index in integer format.

>>>>>>> 4103e932
        """
        all_scale_clus_label_dict = {scale_index: {} for scale_index in range(self.scale_n)}
        for uniq_id, uniq_scale_mapping_dict in session_scale_mapping_dict.items():
            base_scale_clus_label = np.array([x[-1] for x in base_clus_label_dict[uniq_id]])
            all_scale_clus_label_dict[self.base_scale_index][uniq_id] = base_scale_clus_label
            for scale_index in range(self.scale_n - 1):
                new_clus_label = []
                assert (
                    uniq_scale_mapping_dict[scale_index].shape[0] == base_scale_clus_label.shape[0]
                ), "The number of base scale labels does not match the segment numbers in uniq_scale_mapping_dict"
                max_index = max(uniq_scale_mapping_dict[scale_index])
                for seg_idx in range(max_index + 1):
                    if seg_idx in uniq_scale_mapping_dict[scale_index]:
                        seg_clus_label = mode(base_scale_clus_label[uniq_scale_mapping_dict[scale_index] == seg_idx])
                    else:
                        seg_clus_label = 0 if len(new_clus_label) == 0 else new_clus_label[-1]
                    new_clus_label.append(seg_clus_label)
                all_scale_clus_label_dict[scale_index][uniq_id] = new_clus_label
        return all_scale_clus_label_dict

    def get_base_clus_label_dict(self, clus_labels, emb_scale_seq_dict):
        """
        Retrieve base scale clustering labels from `emb_scale_seq_dict`.
<<<<<<< HEAD
=======

>>>>>>> 4103e932
        Args:
            clus_labels (list):
                List containing cluster results generated by clustering diarizer.
            emb_scale_seq_dict (dict):
                Dictionary containing multiscale embedding input sequences.
        Returns:
            base_clus_label_dict (dict):
                Dictionary containing start and end of base scale segments and its cluster label. Indexed by `uniq_id`.
            emb_dim (int):
                Embedding dimension in integer.
        """
        base_clus_label_dict = {key: [] for key in emb_scale_seq_dict[self.base_scale_index].keys()}
        for line in clus_labels:
            uniq_id = line.split()[0]
            label = int(line.split()[-1].split('_')[-1])
            stt, end = [round(float(x), 2) for x in line.split()[1:3]]
            base_clus_label_dict[uniq_id].append([stt, end, label])
        emb_dim = emb_scale_seq_dict[0][uniq_id][0].shape[0]
        return base_clus_label_dict, emb_dim

    def get_cluster_avg_embs(self, emb_scale_seq_dict, clus_labels, speaker_mapping_dict, session_scale_mapping_dict):
        """
        MSDD requires cluster-average speaker embedding vectors for each scale. This function calculates an average embedding vector for each cluster (speaker)
        and each scale.
<<<<<<< HEAD
=======

>>>>>>> 4103e932
        Args:
            emb_scale_seq_dict (dict):
                Dictionary containing embedding sequence for each scale. Keys are scale index in integer.
            clus_labels (list):
                Clustering results from clustering diarizer including all the sessions provided in input manifest files.
            speaker_mapping_dict (dict):
                Speaker mapping dictionary in case RTTM files are provided. This is mapping between integer based speaker index and
                speaker ID tokens in RTTM files.
                Example:
                    {'en_0638': {'speaker_0': 'en_0638_A', 'speaker_1': 'en_0638_B'},
                     'en_4065': {'speaker_0': 'en_4065_B', 'speaker_1': 'en_4065_A'}, ...,}
            session_scale_mapping_dict (dict):
                Dictionary containing multiscale mapping information for each session. Indexed by `uniq_id` string.
<<<<<<< HEAD
=======

>>>>>>> 4103e932
        Returns:
            emb_sess_avg_dict (dict):
                Dictionary containing speaker mapping information and cluster-average speaker embedding vector.
                Each session-level dictionary is indexed by scale index in integer.
            output_clus_label_dict (dict):
                Subegmentation timestamps in float type and Clustering result in integer type. Indexed by `uniq_id` keys.
        """
        self.scale_n = len(emb_scale_seq_dict.keys())
        emb_sess_avg_dict = {
            scale_index: {key: [] for key in emb_scale_seq_dict[self.scale_n - 1].keys()}
            for scale_index in emb_scale_seq_dict.keys()
        }
        output_clus_label_dict, emb_dim = self.get_base_clus_label_dict(clus_labels, emb_scale_seq_dict)
        all_scale_clus_label_dict = self.assign_labels_to_longer_segs(
            output_clus_label_dict, session_scale_mapping_dict
        )
        for scale_index in emb_scale_seq_dict.keys():
            for uniq_id, _emb_tensor in emb_scale_seq_dict[scale_index].items():
                if type(_emb_tensor) == list:
                    emb_tensor = torch.tensor(np.array(_emb_tensor))
                else:
                    emb_tensor = _emb_tensor
                clus_label_list = all_scale_clus_label_dict[scale_index][uniq_id]
                spk_set = set(clus_label_list)
                # Create a label array which identifies clustering result for each segment.
                num_of_spks = len(spk_set)
                if num_of_spks > self.max_num_of_spks:
                    raise ValueError(
                        f"uniq_id {uniq_id} - self.max_num_of_spks {self.max_num_of_spks} is smaller than the actual number of speakers: {num_of_spks}"
                    )
                label_array = torch.Tensor(clus_label_list)
                avg_embs = torch.zeros(emb_dim, self.max_num_of_spks)
                for spk_idx in spk_set:
                    selected_embs = emb_tensor[label_array == spk_idx]
                    avg_embs[:, spk_idx] = torch.mean(selected_embs, dim=0)
                inv_map = {clus_key: rttm_key for rttm_key, clus_key in speaker_mapping_dict[uniq_id].items()}
                emb_sess_avg_dict[scale_index][uniq_id] = {'mapping': inv_map, 'avg_embs': avg_embs}
        return emb_sess_avg_dict, output_clus_label_dict

    def run_clustering_diarizer(self, manifest_filepath, emb_dir):
        """
        If no pre-existing data is provided, run clustering diarizer from scratch. This will create scale-wise speaker embedding
        sequence, cluster-average embeddings, scale mapping and base scale clustering labels.
<<<<<<< HEAD
=======

>>>>>>> 4103e932
        Args:
            manifest_filepath (str):
                Input manifest file for creating audio-to-RTTM mapping.
            emb_dir (str):
                Output directory where embedding files and timestamp files are saved.
<<<<<<< HEAD
=======

>>>>>>> 4103e932
        Returns:
            emb_sess_avg_dict (dict):
                Dictionary containing cluster-average embeddings for each session.
            emb_scale_seq_dict (dict):
                Dictionary containing embedding tensors which are indexed by scale numbers.
            base_clus_label_dict (dict):
                Dictionary containing clustering results. Clustering results are cluster labels for the base scale segments.
        """
        self.cfg_base.diarizer.manifest_filepath = manifest_filepath
        self.cfg_base.diarizer.out_dir = emb_dir

        # Run ClusteringDiarizer which includes system VAD or oracle VAD.
        self.clusdiar_model = ClusteringDiarizer(cfg=self.cfg_base)
        self.clusdiar_model._cluster_params = self.cfg_base.diarizer.clustering.parameters
        self.clusdiar_model.multiscale_args_dict[
            "multiscale_weights"
        ] = self.cfg_base.diarizer.speaker_embeddings.parameters.multiscale_weights
        self.clusdiar_model._diarizer_params.speaker_embeddings.parameters = (
            self.cfg_base.diarizer.speaker_embeddings.parameters
        )
        clustering_params_str = json.dumps(dict(self.clusdiar_model._cluster_params), indent=4)

        logging.info(f"Multiscale Weights: {self.clusdiar_model.multiscale_args_dict['multiscale_weights']}")
        logging.info(f"Clustering Parameters: {clustering_params_str}")
        metric, speaker_mapping_dict = self.clusdiar_model.diarize(batch_size=self.cfg_base.batch_size)

        # Get the mapping between segments in different scales.
        self._embs_and_timestamps = get_embs_and_timestamps(
            self.clusdiar_model.multiscale_embeddings_and_timestamps, self.clusdiar_model.multiscale_args_dict
        )
        session_scale_mapping_dict = self.get_scale_map(self._embs_and_timestamps)
        emb_scale_seq_dict = self.load_emb_scale_seq_dict(emb_dir)
        clus_labels = self.load_clustering_labels(emb_dir)
        emb_sess_avg_dict, base_clus_label_dict = self.get_cluster_avg_embs(
            emb_scale_seq_dict, clus_labels, speaker_mapping_dict, session_scale_mapping_dict
        )
        emb_scale_seq_dict['session_scale_mapping'] = session_scale_mapping_dict
        return emb_sess_avg_dict, emb_scale_seq_dict, base_clus_label_dict, metric

    def get_scale_map(self, embs_and_timestamps):
        """
        Save multiscale mapping data into dictionary format.
<<<<<<< HEAD
=======

>>>>>>> 4103e932
        Args:
            embs_and_timestamps (dict):
                Dictionary containing embedding tensors and timestamp tensors. Indexed by `uniq_id` string.
        Returns:
            session_scale_mapping_dict (dict):
                Dictionary containing multiscale mapping information for each session. Indexed by `uniq_id` string.
        """
        session_scale_mapping_dict = {}
        for uniq_id, uniq_embs_and_timestamps in embs_and_timestamps.items():
            scale_mapping_dict = getScaleMappingArgmat(uniq_embs_and_timestamps)
            session_scale_mapping_dict[uniq_id] = scale_mapping_dict
        return session_scale_mapping_dict

    def check_clustering_labels(self, out_dir):
        """
        Check whether the laoded clustering label file is including clustering results for all sessions.
        This function is used for inference mode of MSDD.
<<<<<<< HEAD
        Args:
            out_dir (str):
                Path to the directory where clustering result files are saved.
=======

        Args:
            out_dir (str):
                Path to the directory where clustering result files are saved.

>>>>>>> 4103e932
        Returns:
            file_exists (bool):
                Boolean that indicates whether clustering result file exists.
            clus_label_path (str):
                Path to the clustering label output file.
        """
        if self.cfg_base.diarizer.msdd_model.parameters.use_single_scale_clustering:
            self.base_scale_index = 0
        clus_label_path = os.path.join(
            out_dir, 'speaker_outputs', f'subsegments_scale{self.base_scale_index}_cluster.label'
        )
        file_exists = os.path.exists(clus_label_path)
        if not file_exists:
            logging.info(f"Clustering label file {clus_label_path} does not exist.")
        return file_exists, clus_label_path

    def load_clustering_labels(self, out_dir):
        """
        Load clustering labels generated by clustering diarizer. This function is used for inference mode of MSDD.
<<<<<<< HEAD
=======

>>>>>>> 4103e932
        Args:
            out_dir (str):
                Path to the directory where clustering result files are saved.
        Returns:
            emb_scale_seq_dict (dict):
                List containing clustering results in string format.
        """
        file_exists, clus_label_path = self.check_clustering_labels(out_dir)
        logging.info(f"Loading cluster label file from {clus_label_path}")
        with open(clus_label_path) as f:
            clus_labels = f.readlines()
        return clus_labels

    def load_emb_scale_seq_dict(self, out_dir):
        """
        Load saved embeddings generated by clustering diarizer. This function is used for inference mode of MSDD.
<<<<<<< HEAD
=======

>>>>>>> 4103e932
        Args:
            out_dir (str):
                Path to the directory where embedding pickle files are saved.
        Returns:
            emb_scale_seq_dict (dict):
                Dictionary containing embedding tensors which are indexed by scale numbers.
        """
        window_len_list = list(self.cfg_base.diarizer.speaker_embeddings.parameters.window_length_in_sec)
        emb_scale_seq_dict = {scale_index: None for scale_index in range(len(window_len_list))}
        for scale_index in range(len(window_len_list)):
            pickle_path = os.path.join(
                out_dir, 'speaker_outputs', 'embeddings', f'subsegments_scale{scale_index}_embeddings.pkl'
            )
            logging.info(f"Loading embedding pickle file of scale:{scale_index} at {pickle_path}")
            with open(pickle_path, "rb") as input_file:
                emb_dict = pkl.load(input_file)
            for key, val in emb_dict.items():
                emb_dict[key] = val
            emb_scale_seq_dict[scale_index] = emb_dict
        return emb_scale_seq_dict


class EncDecDiarLabelModel(ModelPT, ExportableEncDecModel, ClusterEmbedding):
    """
    Encoder decoder class for multiscale diarization decoder (MSDD). Model class creates training, validation methods for setting
    up data performing model forward pass.
<<<<<<< HEAD
    This model class expects config dict for:
        * preprocessor
        * msdd_model
=======

    This model class expects config dict for:
        * preprocessor
        * msdd_model

>>>>>>> 4103e932
    Since MSDD requires initializing clustering result, this model class needs to inherit from `ClusterEmbedding` class to reuse some of
    the embedding post processing functions.
    """

    @classmethod
    def list_available_models(cls) -> List[PretrainedModelInfo]:
        """
        This method returns a list of pre-trained model which can be instantiated directly from NVIDIA's NGC cloud.

        Returns:
            List of available pre-trained models.
        """
        return None

    def __init__(self, cfg: DictConfig, trainer: Trainer = None):
        """
        Initialize an MSDD model and the specified speaker embedding model. In this init function, training and validation datasets are prepared.
        """
        self.trainer = trainer
        self.pairwise_infer = False
        self.cfg_msdd_model = cfg
        self.cfg_msdd_model.msdd_module.num_spks = self.cfg_msdd_model.max_num_of_spks

        self.cfg_msdd_model.train_ds.num_spks = self.cfg_msdd_model.max_num_of_spks
        self.cfg_msdd_model.validation_ds.num_spks = self.cfg_msdd_model.max_num_of_spks
        ClusterEmbedding.__init__(self, cfg_base=self.cfg_msdd_model.base, cfg_msdd_model=self.cfg_msdd_model)
        if trainer:
            self._init_segmentation_info()
            self.prepare_train_split()
            self.world_size = trainer.num_nodes * trainer.num_devices
            self.emb_batch_size = self.cfg_msdd_model.emb_batch_size
        else:
            self.world_size = 1
            self.pairwise_infer = True
        super().__init__(cfg=self.cfg_msdd_model, trainer=trainer)

        if type(self.cfg_msdd_model.base.diarizer.speaker_embeddings.parameters.window_length_in_sec) == int:
            raise ValueError("window_length_in_sec should be a list containing multiple segment (window) lengths")
        else:
            self.cfg_msdd_model.scale_n = len(
                self.cfg_msdd_model.base.diarizer.speaker_embeddings.parameters.window_length_in_sec
            )
            self.cfg_msdd_model.msdd_module.scale_n = self.cfg_msdd_model.scale_n
            self.scale_n = self.cfg_msdd_model.scale_n

        self.preprocessor = EncDecSpeakerLabelModel.from_config_dict(self.cfg_msdd_model.preprocessor)
        self.frame_per_sec = int(1 / self.preprocessor._cfg.window_stride)
        self.msdd = EncDecDiarLabelModel.from_config_dict(self.cfg_msdd_model.msdd_module)
        if trainer is not None:
            self._init_speaker_model()
        torch.cuda.empty_cache()
        self.loss = BCELoss(weight=None)
        self.task = None
        self.min_detached_embs = 2
        self._accuracy_test = MultiBinaryAccuracy()
        self._accuracy_train = MultiBinaryAccuracy()
        self._accuracy_valid = MultiBinaryAccuracy()
        self.labels = None

    def _init_segmentation_info(self):
        """Initialize segmentation settings: window, shift and multiscale weights.
        """
        self._diarizer_params = self.cfg_msdd_model.base.diarizer
        self.multiscale_args_dict = parse_scale_configs(
            self._diarizer_params.speaker_embeddings.parameters.window_length_in_sec,
            self._diarizer_params.speaker_embeddings.parameters.shift_length_in_sec,
            self._diarizer_params.speaker_embeddings.parameters.multiscale_weights,
        )

    def _init_speaker_model(self):
        """
        Initialize speaker embedding model with model name or path passed through config. Note that speaker embedding model is loaded to
        `self.msdd` to enable multi-gpu and multi-node training. In addition, speaker embedding model is also saved with msdd model when
        `.ckpt` files are saved.
        """
        model_path = self.cfg_msdd_model.base.diarizer.speaker_embeddings.model_path
        self._diarizer_params = self.cfg_msdd_model.base.diarizer
        gpu_device = torch.device(torch.cuda.current_device())
        if model_path is not None and model_path.endswith('.nemo'):
            rank_id = torch.device(self.trainer.global_rank)
            self.msdd._speaker_model = EncDecSpeakerLabelModel.restore_from(model_path, map_location=rank_id)
            logging.info("Speaker Model restored locally from {}".format(model_path))
        elif model_path.endswith('.ckpt'):
            self._speaker_model = EncDecSpeakerLabelModel.load_from_checkpoint(model_path)
            logging.info("Speaker Model restored locally from {}".format(model_path))
        else:
            if model_path not in get_available_model_names(EncDecSpeakerLabelModel):
                logging.warning(
                    "requested {} model name not available in pretrained models, instead".format(model_path)
                )
            logging.info("Loading pretrained {} model from NGC".format(model_path))
            self._speaker_model = EncDecSpeakerLabelModel.from_pretrained(model_name=model_path)
        self._speaker_params = self.cfg_msdd_model.base.diarizer.speaker_embeddings.parameters

    def get_emb_clus_infer(self, cluster_embeddings):
        """Assign dictionaries containing the clustering results from the class instance `cluster_embeddings`.
        """
        self.emb_sess_test_dict = cluster_embeddings.emb_sess_test_dict
        self.clus_test_label_dict = cluster_embeddings.clus_test_label_dict
        self.emb_seq_test = cluster_embeddings.emb_seq_test

    def prepare_train_split(self):
<<<<<<< HEAD
        device = torch.cuda.current_device()
        if self.cfg_msdd_model.train_ds.synthetic: # and not self.cfg_msdd_model.train_ds.include_base_ds:
            self.train_multiscale_timestamp_dict = None
        else:
            self.train_multiscale_timestamp_dict = self.prepare_split_data(
                self.cfg_msdd_model.train_ds.manifest_filepath,
                self.cfg_msdd_model.train_ds.emb_dir,
            )
        self.validation_multiscale_timestamp_dict = self.prepare_split_data(
            self.cfg_msdd_model.validation_ds.manifest_filepath,
            self.cfg_msdd_model.validation_ds.emb_dir,
=======
        self.train_multiscale_timestamp_dict = self.prepare_split_data(
            self.cfg_msdd_model.train_ds.manifest_filepath, self.cfg_msdd_model.train_ds.emb_dir,
        )
        self.validation_multiscale_timestamp_dict = self.prepare_split_data(
            self.cfg_msdd_model.validation_ds.manifest_filepath, self.cfg_msdd_model.validation_ds.emb_dir,
>>>>>>> 4103e932
        )

    def prepare_split_data(self, manifest_filepath, _out_dir):
        """
        Prepare multiscale timestamp data for training. Oracle VAD timestamps from RTTM files are used as VAD timestamps.
        In this function, timestamps for embedding extraction are extracted without extracting the embedding vectors.
<<<<<<< HEAD
=======

>>>>>>> 4103e932
        Args:
            manifest_filepath (str):
                Input manifest file for creating audio-to-RTTM mapping.
            _out_dir (str):
                Output directory where timestamp json files are saved.
<<<<<<< HEAD
=======

>>>>>>> 4103e932
        Returns:
            multiscale_args_dict (dict):
                - Dictionary containing two types of arguments: multi-scale weights and subsegment timestamps for each data sample.
                - Each data sample has two keys: `multiscale_weights` and `scale_dict`.
                    - `multiscale_weights` key contains a list containing multiscale weights.
                    - `scale_dict` is indexed by integer keys which are scale index.
                - Each data sample is indexed by using the following naming convention:  `<uniq_id>_<start time in ms>_<end time in ms>`
                    Example: `fe_03_00106_mixed_626310_642300`
        """
        self._speaker_dir = os.path.join(_out_dir, 'speaker_outputs')
        # Only if this is for the first run of modelPT instance, remove temp folders.
        if self.trainer.global_rank == 0:
            if os.path.exists(self._speaker_dir):
                shutil.rmtree(self._speaker_dir)
            os.makedirs(self._speaker_dir)
        if not os.path.exists(f'{_out_dir}/speaker_outputs/embeddings'):
            os.makedirs(f'{_out_dir}/speaker_outputs/embeddings')

        split_audio_rttm_map = audio_rttm_map(manifest_filepath, attach_dur=True)

        out_rttm_dir = os.path.join(_out_dir, 'pred_rttms')
        os.makedirs(out_rttm_dir, exist_ok=True)

        # Speech Activity Detection part
        _speaker_manifest_path = os.path.join(self._speaker_dir, f'oracle_vad_manifest.json')
        logging.info(f"Extracting oracle VAD timestamps and saving at {self._speaker_dir}")
        if not os.path.exists(_speaker_manifest_path):
             write_rttm2manifest(
                split_audio_rttm_map, _speaker_manifest_path, include_uniq_id=True, num_workers=self.cfg_base.num_workers
            )

        multiscale_and_timestamps = {}

        # Segmentation
        for scale_idx, (window, shift) in self.multiscale_args_dict['scale_dict'].items():
            subsegments_manifest_path = os.path.join(self._speaker_dir, f'subsegments_scale{scale_idx}.json')
            if not os.path.exists(subsegments_manifest_path):
                # Segmentation for the current scale (scale_idx)
                self.run_segmentation(
                    window, shift, self._speaker_dir, _speaker_manifest_path, scale_tag=f'_scale{scale_idx}'
                )
            multiscale_timestamps = self._extract_timestamps(subsegments_manifest_path)
            multiscale_and_timestamps[scale_idx] = multiscale_timestamps

        multiscale_timestamps_dict = self.get_timestamps(multiscale_and_timestamps, self.multiscale_args_dict)
        return multiscale_timestamps_dict

    def _extract_timestamps(self, manifest_file: str):
        """
        This method extracts speaker embeddings from segments passed through manifest_file. Optionally you may save the
        intermediate speaker embeddings for debugging or any use.
<<<<<<< HEAD
=======

>>>>>>> 4103e932
        Args:
            manifest_file (str):
                Manifest file containing segmentation information.
        Returns:
            time_stamps (dict):
                Dictionary containing lists of timestamps.
        """
        logging.info(f"Extracting timestamps from {manifest_file} for multiscale subsegmentation.")
        time_stamps = {}
        with open(manifest_file, 'r', encoding='utf-8') as manifest:
            for i, line in enumerate(manifest.readlines()):
                line = line.strip()
                dic = json.loads(line)

                uniq_name = dic['uniq_id']
                if uniq_name not in time_stamps:
                    time_stamps[uniq_name] = []
                start = dic['offset']
                end = start + dic['duration']
                stamp = '{:.3f} {:.3f} '.format(start, end)
                time_stamps[uniq_name].append(stamp)
        return time_stamps

    def get_timestamps(self, multiscale_and_timestamps, multiscale_args_dict):
        """
        The embeddings and timestamps in multiscale_embeddings_and_timestamps dictionary are indexed by scale index.
        This function rearranges the extracted speaker embedding and timestamps by unique ID to make the further processing more convenient.
<<<<<<< HEAD
=======

>>>>>>> 4103e932
        Args:
            multiscale_embeddings_and_timestamps (dict):
                Dictionary of timestamps for each scale.
            multiscale_args_dict (dict):
                Dictionary of scale information: window, shift and multiscale weights.
        Returns:
            timestamps_dict (dict)
                A dictionary containing embeddings and timestamps of each scale, indexed by unique ID.
        """
        timestamps_dict = {
            uniq_id: {'scale_dict': {}} for uniq_id in multiscale_and_timestamps[0].keys()
        }
        for scale_idx in sorted(multiscale_args_dict['scale_dict'].keys()):
            time_stamps = multiscale_and_timestamps[scale_idx]
            for uniq_id in time_stamps.keys():
                timestamps_dict[uniq_id]['scale_dict'][scale_idx] = {
                    'time_stamps': time_stamps[uniq_id],
                }

        return timestamps_dict

    def __setup_dataloader_from_config(self, config: Optional[Dict], multiscale_timestamp_dict):

        featurizer = WaveformFeaturizer(
            sample_rate=config['sample_rate'], int_values=config.get('int_values', False), augmentor=None
        )

        print('__setup_dataloader_from_config RANK: ', self.trainer.global_rank)

        if 'manifest_filepath' in config and config['manifest_filepath'] is None and ('synthetic' not in config or config['synthetic'] == False or self.cfg_msdd_model.train_ds.include_base_ds):
            logging.warning(f"Could not load dataset as `manifest_filepath` was None. Provided config : {config}")
            return None
        if 'synthetic' in config and config['synthetic'] == True:
            dataset = AudioToSpeechMSDDSyntheticTrainDataset(
                manifest_filepath=config['manifest_filepath'],
                multiscale_args_dict=self.multiscale_args_dict,
                multiscale_timestamp_dict=multiscale_timestamp_dict,
                soft_label_thres=config.soft_label_thres,
                featurizer=featurizer,
                window_stride=self.cfg_msdd_model.preprocessor.window_stride,
                emb_batch_size=config['emb_batch_size'],
                pairwise_infer=False,
                emb_dir=self.cfg_msdd_model.train_ds.emb_dir,
                ds_config=self.cfg_msdd_model,
                trainer=self.trainer
            )
            # dataset.regenerate_dataset()
        else:
            dataset = AudioToSpeechMSDDTrainDataset(
                manifest_filepath=config['manifest_filepath'],
                multiscale_args_dict=self.multiscale_args_dict,
                multiscale_timestamp_dict=multiscale_timestamp_dict,
                soft_label_thres=config.soft_label_thres,
                featurizer=featurizer,
                window_stride=self.cfg_msdd_model.preprocessor.window_stride,
                emb_batch_size=config['emb_batch_size'],
                pairwise_infer=False,
            )

        self.data_collection = dataset.collection
        collate_ds = dataset
        collate_fn = collate_ds.msdd_train_collate_fn
        batch_size = config['batch_size']
        if 'synthetic' in config and config['synthetic'] == True:
            return SyntheticDataLoader(
                dataset=dataset,
                batch_size=batch_size,
                collate_fn=collate_fn,
                drop_last=config.get('drop_last', False),
                shuffle=False,
                num_workers=config.get('num_workers', 0),
                pin_memory=config.get('pin_memory', False),
                sampler=torch.utils.data.SequentialSampler(dataset),
            )
        else:
            return torch.utils.data.DataLoader(
                dataset=dataset,
                batch_size=batch_size,
                collate_fn=collate_fn,
                drop_last=config.get('drop_last', False),
                shuffle=False,
                num_workers=config.get('num_workers', 0),
                pin_memory=config.get('pin_memory', False),
                #sampler=torch.utils.data.distributed.DistributedSampler(dataset),
            )

    def __setup_dataloader_from_config_infer(
        self, config: Optional[Dict], emb_dict: Dict, emb_seq: Dict, clus_label_dict: Dict, pairwise_infer=False
    ):
        featurizer = WaveformFeaturizer(
            sample_rate=config['sample_rate'], int_values=config.get('int_values', False), augmentor=None
        )
        shuffle = config.get('shuffle', False)

        if 'manifest_filepath' in config and config['manifest_filepath'] is None:
            logging.warning(f"Could not load dataset as `manifest_filepath` was None. Provided config : {config}")
            return None

        dataset = AudioToSpeechMSDDInferDataset(
            manifest_filepath=config['manifest_filepath'],
            emb_dict=emb_dict,
            clus_label_dict=clus_label_dict,
            emb_seq=emb_seq,
            soft_label_thres=config.soft_label_thres,
            seq_eval_mode=self.cfg_base.diarizer.msdd_model.parameters.seq_eval_mode,
            window_stride=self._cfg.preprocessor.window_stride,
            use_single_scale_clus=self.cfg_base.diarizer.msdd_model.parameters.use_single_scale_clustering,
            pairwise_infer=pairwise_infer,
        )
        self.data_collection = dataset.collection
        collate_ds = dataset
        collate_fn = collate_ds.msdd_infer_collate_fn
        batch_size = config['batch_size']
        return torch.utils.data.DataLoader(
            dataset=dataset,
            batch_size=batch_size,
            collate_fn=collate_fn,
            drop_last=config.get('drop_last', False),
            shuffle=shuffle,
            num_workers=config.get('num_workers', 0),
            pin_memory=config.get('pin_memory', False),
        )

    def run_segmentation(
        self, window: float, shift: float, _speaker_dir: str, _speaker_manifest_path: str, scale_tag: str = ''
    ):
        """
        Perform segmenation without extracting embedding vectors.
<<<<<<< HEAD
=======

>>>>>>> 4103e932
        Args:
            window (float):
                Window length (scale length) for segmentation.
            shift (float):
                Shift (hop length) for segmentation.
            _speaker_dir (str):
                Path to the directory that contains segmentation and embedding extraction results.
            _speaker_manifest_path (str):
                Path to the input manifest file.
            scale_tag (str):
                String variable for indicating the scale index.
<<<<<<< HEAD
=======

>>>>>>> 4103e932
        Returns:
            subsegments_manifest_path (str):
                Path to the output subsegment _manifest file.
        """
        if not os.path.exists(_speaker_dir):
            os.makedirs(_speaker_dir)
        subsegments_manifest_path = os.path.join(
            _speaker_dir, f'subsegments{scale_tag}.json'
            # _speaker_dir, f'subsegments{scale_tag}_rank{self.trainer.global_rank}.json'
        )
        logging.info(
            f"Subsegmentation for timestamp extraction:{scale_tag.replace('_',' ')}, {subsegments_manifest_path}"
        )
        print(f"Writing subsegments to path: {_speaker_dir} ")
        subsegments_manifest_path = segments_manifest_to_subsegments_manifest(
            segments_manifest_file=_speaker_manifest_path,
            subsegments_manifest_file=subsegments_manifest_path,
            window=window,
            shift=shift,
            include_uniq_id=True,
        )
        return subsegments_manifest_path

    def setup_training_data(self, train_data_config: Optional[Union[DictConfig, Dict]]):
        self._train_dl = self.__setup_dataloader_from_config(
            config=train_data_config, multiscale_timestamp_dict=self.train_multiscale_timestamp_dict
        )

    def setup_validation_data(self, val_data_layer_config: Optional[Union[DictConfig, Dict]]):
        self._validation_dl = self.__setup_dataloader_from_config(
            config=val_data_layer_config, multiscale_timestamp_dict=self.validation_multiscale_timestamp_dict
        )

    def setup_test_data(self, test_data_config: Optional[Union[DictConfig, Dict]]):
        if self.pairwise_infer:
            self._test_dl = self.__setup_dataloader_from_config_infer(
                config=test_data_config,
                emb_dict=self.emb_sess_test_dict,
                emb_seq=self.emb_seq_test,
                clus_label_dict=self.clus_test_label_dict,
                pairwise_infer=self.pairwise_infer,
            )

    def setup_multiple_test_data(self, test_data_config):
        """
        MSDD does not use multiple_test_data template. This function is a placeholder for preventing error.
        """
        return None

    def test_dataloader(self):
        if self._test_dl is not None:
            return self._test_dl

    @property
    def input_types(self) -> Optional[Dict[str, NeuralType]]:
        if hasattr(self.preprocessor, '_sample_rate'):
            audio_eltype = AudioSignal(freq=self.preprocessor._sample_rate)
        else:
            audio_eltype = AudioSignal()
        return {
            "features": NeuralType(('B', 'T'), audio_eltype),
            "feature_length": NeuralType(('B'), LengthsType()),
            "ms_seg_timestamps": NeuralType(('B', 'C', 'T', 'D'), LengthsType()),
            "ms_seg_counts": NeuralType(('B', 'C'), LengthsType()),
            "clus_label_index": NeuralType(('B', 'T'), LengthsType()),
            "scale_mapping": NeuralType(('B', 'C', 'T'), LengthsType()),
            "targets": NeuralType(('B', 'T', 'C'), ProbsType()),
        }

    @property
    def output_types(self):
        return OrderedDict(
            {
                "probs": NeuralType(('B', 'T', 'C'), ProbsType()),
                "scale_weights": NeuralType(('B', 'T', 'C', 'D'), ProbsType()),
            }
        )

    def get_ms_emb_seq(self, embs, scale_mapping, ms_seg_counts):
        """
        Reshape the given tensor and organize the embedding sequence based on the original sequence counts.
        Repeat the embeddings according to the scale_mapping information so that the final embedding sequence has
        the identical length for all scales.
        Args:
            embs (Tensor):
                Merged embeddings without zero-padding in the batch. See `ms_seg_counts` for details.
                Shape: (Total number of segments in the batch, emb_dim)
            scale_mapping (Tensor):
		The element at the m-th row and the n-th column of the scale mapping matrix indicates the (m+1)-th scale
		segment index which has the closest center distance with (n+1)-th segment in the base scale.
		Example:
		    scale_mapping_argmat[2][101] = 85
		In the above example, it means that 86-th segment in the 3rd scale (python index is 2) is mapped with
		102-th segment in the base scale. Thus, the longer segments bound to have more repeating numbers since
		multiple base scale segments (since the base scale has the shortest length) fall into the range of the
		longer segments. At the same time, each row contains N numbers of indices where N is number of
		segments in the base-scale (i.e., the finest scale).
                Shape: (batch_size, scale_n, self.diar_window_length)
            ms_seg_counts (Tensor)
                Cumulative sum of the number of segments in each scale. This information is needed to reconstruct
                the multi-scale input matrix during forward propagating.
<<<<<<< HEAD
=======

>>>>>>> 4103e932
		Example: `batch_size=3, scale_n=6, emb_dim=192`
                    ms_seg_counts =
                     [[8,  9, 12, 16, 25, 51],
                      [11, 13, 14, 17, 25, 51],
                      [ 9,  9, 11, 16, 23, 50]]
<<<<<<< HEAD
		In this function, `ms_seg_counts` is used to get the actual length of each embedding sequence without
		zero-padding.
=======

		In this function, `ms_seg_counts` is used to get the actual length of each embedding sequence without
		zero-padding.

>>>>>>> 4103e932
        Returns:
            ms_emb_seq (Tensor):
	        Multi-scale embedding sequence that is mapped, matched and repeated. The longer scales are less repeated,
                while shorter scales are more frequently repeated following the scale mapping tensor.
        """
        device = torch.cuda.current_device()
        scale_n, batch_size = scale_mapping[0].shape[0], scale_mapping.shape[0]
        split_emb_tup = torch.split(embs, ms_seg_counts.view(-1).tolist(), dim=0)
        batch_emb_list = [split_emb_tup[i : i + scale_n] for i in range(0, len(split_emb_tup), scale_n)]
        ms_emb_seq_list = []
        for batch_idx in range(batch_size):
            feats_list = []
            for scale_index in range(scale_n):
                repeat_mat = scale_mapping[batch_idx][scale_index]
                feats_list.append(batch_emb_list[batch_idx][scale_index][repeat_mat, :])
            repp = torch.stack(feats_list).permute(1, 0, 2)
            ms_emb_seq_list.append(repp)
        ms_emb_seq = torch.stack(ms_emb_seq_list)
        return ms_emb_seq

    @torch.no_grad()
    def get_cluster_avg_embs_model(self, embs, clus_label_index, ms_seg_counts, scale_mapping):
        """
        Calculate the cluster-average speaker embedding based on the ground-truth speaker labels (i.e., cluster labels).
<<<<<<< HEAD
=======

>>>>>>> 4103e932
        Args:
            embs (Tensor):
                Merged embeddings without zero-padding in the batch. See `ms_seg_counts` for details.
                Shape: (Total number of segments in the batch, emb_dim)
            clus_label_index (Tensor):
                Merged ground-truth cluster labels from all scales with zero-padding. Each scale's index can be
                retrieved by using segment index in `ms_seg_counts`.
                Shape: (batch_size, maximum total segment count among the samples in the batch)
            ms_seg_counts
                Cumulative sum of the number of segments in each scale. This information is needed to reconstruct
                the multi-scale input matrix during forward propagating.
<<<<<<< HEAD
=======

>>>>>>> 4103e932
                Example: `batch_size=3, scale_n=6, emb_dim=192`
                    ms_seg_counts =
                     [[8,  9, 12, 16, 25, 51],
                      [11, 13, 14, 17, 25, 51],
                      [ 9,  9, 11, 16, 23, 50]]
                    Counts of merged segments: (121, 131, 118)
                    embs has shape of (370, 192)
                    clus_label_index has shape of (3, 131)
<<<<<<< HEAD
                Shape: (batch_size, scale_n)
=======

                Shape: (batch_size, scale_n)

>>>>>>> 4103e932
        Returns:
            ms_avg_embs (Tensor):
                Multi-scale cluster-average speaker embedding vectors. These embedding vectors are used as reference for
                each speaker to predict the speaker label for the given multi-scale embedding sequences.
                Shape: (batch_size, scale_n, emb_dim, self.num_spks_per_model)
        """
        device = torch.cuda.current_device()
        scale_n, batch_size = scale_mapping[0].shape[0], scale_mapping.shape[0]
        split_emb_tup = torch.split(embs, ms_seg_counts.view(-1).tolist(), dim=0)
        batch_emb_list = [split_emb_tup[i : i + scale_n] for i in range(0, len(split_emb_tup), scale_n)]
        ms_avg_embs_list = []
        for batch_idx in range(batch_size):
            oracle_clus_idx = clus_label_index[batch_idx]
            max_seq_len = sum(ms_seg_counts[batch_idx])
            try:
                clus_label_index_batch = torch.split(oracle_clus_idx[:max_seq_len], ms_seg_counts[batch_idx].tolist())
            except:
                import ipdb; ipdb.set_trace()
            session_avg_emb_set_list = []
            for scale_index in range(scale_n):
                spk_set_list = []
                for idx in range(self.cfg_msdd_model.max_num_of_spks):
                    _where = (clus_label_index_batch[scale_index] == idx).clone().detach()
                    if torch.any(_where) == False:
                        avg_emb = torch.zeros(self.msdd._speaker_model._cfg.decoder.emb_sizes).to(device)
                    else:
                        avg_emb = torch.mean(batch_emb_list[batch_idx][scale_index][_where], dim=0)
                    spk_set_list.append(avg_emb)
                session_avg_emb_set_list.append(torch.stack(spk_set_list))
            session_avg_emb_set = torch.stack(session_avg_emb_set_list)
            ms_avg_embs_list.append(session_avg_emb_set)

        ms_avg_embs = torch.stack(ms_avg_embs_list).permute(0, 1, 3, 2)
        ms_avg_embs = ms_avg_embs.float().detach().to(device)
        assert (
            ms_avg_embs.requires_grad == False
        ), "ms_avg_embs.requires_grad = True. ms_avg_embs should be detached from the torch graph."
        return ms_avg_embs

    @torch.no_grad()
    def get_ms_mel_feat(self, processed_signal, processed_signal_len, ms_seg_timestamps, ms_seg_counts):
        """
        Load acoustic feature from audio segments for each scale and save it into a torch.tensor matrix.
        In addition, create variables containing the information of the multiscale subsegmentation information.
        Args:
            processed_signal: (Tensor)
                Zero-padded Feature input.
                Shape: (batch_size, feat_dim, the longest feature sequence length)
            processed_signal_len: (Tensor)
                The actual legnth of feature input without zero-padding.
                Shape: (batch_size,)
            ms_seg_timestamps: (Tensor)
                Timestamps of the base-scale segments.
                Shape: (batch_size, scale_n, number of base-scale segments, self.num_spks_per_model)
            ms_seg_counts: (Tensor)
                Cumulative sum of the number of segments in each scale. This information is needed to reconstruct
                the multi-scale input matrix during forward propagating.
                Shape: (batch_size, scale_n)
<<<<<<< HEAD
=======

>>>>>>> 4103e932
        Returns:
            ms_mel_feat: (Tensor)
                Feature input stream split into the same length.
                Shape: (total number of segments, feat_dim, self.frame_per_sec * the-longest-scale-length)
            ms_mel_feat_len: (Tensor)
                The actual length of feature without zero-padding.
                Shape: (total number of segments,)
            seq_len: (Tensor)
                The length of the input embedding sequences.
                Shape: (total number of segments,)
            detach_ids: (tuple)
                Tuple containing both detached embeding indices and attached embedding indices
        """
        device = torch.cuda.current_device()
        _emb_batch_size = min(self.emb_batch_size, ms_seg_counts.sum().item() - self.min_detached_embs)
        feat_dim = self.preprocessor._cfg.features
        max_sample_count = int(self.multiscale_args_dict["scale_dict"][0][0] * self.frame_per_sec)
        ms_mel_feat_len_list, sequence_lengths_list, ms_mel_feat_list = [], [], []
        total_seg_count = torch.sum(ms_seg_counts)

        batch_size = processed_signal.shape[0]
        for batch_idx in range(batch_size):
            max_seq_len = sum(ms_seg_counts[batch_idx])
            for scale_idx in range(self.scale_n):
                scale_seg_num = ms_seg_counts[batch_idx][scale_idx]
                for k, (stt, end) in enumerate(ms_seg_timestamps[batch_idx][scale_idx][:scale_seg_num]):
                    stt, end = int(stt.detach().item()), int(end.detach().item())
                    end = min(end, stt + max_sample_count)
                    _features = torch.zeros(feat_dim, max_sample_count).to(torch.float32).to(device)
                    _features[:, : (end - stt)] = processed_signal[batch_idx][:, stt:end]
                    ms_mel_feat_list.append(_features)
                    ms_mel_feat_len_list.append(end - stt)
            sequence_lengths_list.append(ms_seg_counts[batch_idx][-1])
        ms_mel_feat = torch.stack(ms_mel_feat_list).to(device)
        ms_mel_feat_len = torch.tensor(ms_mel_feat_len_list).to(device)
        seq_len = torch.tensor(sequence_lengths_list).to(device)

        torch.manual_seed(self.trainer.current_epoch)
        if _emb_batch_size < self.min_detached_embs:
            attached, _emb_batch_size = torch.tensor([]), 0
            detached = torch.randperm(total_seg_count)
        else:
            attached = torch.randperm(total_seg_count)[:_emb_batch_size]
            detached = torch.randperm(total_seg_count)[_emb_batch_size:]
        detach_ids = (attached, detached)
        return ms_mel_feat, ms_mel_feat_len, seq_len, detach_ids

    def forward_infer(self, input_signal, input_signal_length, emb_vectors, targets):
        """
        Wrapper function for inference case.
        """
        preds, scale_weights = self.msdd(
            ms_emb_seq=input_signal, length=input_signal_length, ms_avg_embs=emb_vectors, targets=targets
        )
        return preds, scale_weights

    @typecheck()
    def forward(
        self, features, feature_length, ms_seg_timestamps, ms_seg_counts, clus_label_index, scale_mapping, targets
    ):
        processed_signal, processed_signal_len = self.msdd._speaker_model.preprocessor(
            input_signal=features, length=feature_length
        )
        processed_signal = processed_signal.detach()
        del features, feature_length
        torch.cuda.empty_cache()
        audio_signal, audio_signal_len, sequence_lengths, detach_ids = self.get_ms_mel_feat(
            processed_signal, processed_signal_len, ms_seg_timestamps, ms_seg_counts
        )

        # For detached embeddings
        with torch.no_grad():
            self.msdd._speaker_model.eval()
            logits, embs_d = self.msdd._speaker_model.forward_for_export(
                processed_signal=audio_signal[detach_ids[1]], processed_signal_len=audio_signal_len[detach_ids[1]]
            )
            embs = torch.zeros(audio_signal.shape[0], embs_d.shape[1]).cuda()
            embs[detach_ids[1], :] = embs_d.detach()

        # For attached  embeddings
        self.msdd._speaker_model.train()
        if len(detach_ids[0]) > 1:
            logits, embs_a = self.msdd._speaker_model.forward_for_export(
                processed_signal=audio_signal[detach_ids[0]], processed_signal_len=audio_signal_len[detach_ids[0]]
            )
            embs[detach_ids[0], :] = embs_a

        ms_emb_seq = self.get_ms_emb_seq(embs, scale_mapping, ms_seg_counts)
        ms_avg_embs = self.get_cluster_avg_embs_model(embs, clus_label_index, ms_seg_counts, scale_mapping)
        preds, scale_weights = self.msdd(
            ms_emb_seq=ms_emb_seq, length=sequence_lengths, ms_avg_embs=ms_avg_embs, targets=targets
        )
        scale_weights = scale_weights.detach()
        embs = embs.detach()
        return preds, scale_weights

    def training_step(self, batch, batch_idx):
        features, feature_length, ms_seg_timestamps, ms_seg_counts, clus_label_index, scale_mapping, targets = batch
        sequence_lengths = torch.tensor([x[-1] for x in ms_seg_counts.detach()])
        preds, _ = self.forward(
            features=features,
            feature_length=feature_length,
            ms_seg_timestamps=ms_seg_timestamps,
            ms_seg_counts=ms_seg_counts,
            clus_label_index=clus_label_index,
            scale_mapping=scale_mapping,
            targets=targets,
        )
        loss = self.loss(probs=preds, labels=targets, signal_lengths=sequence_lengths)
        self._accuracy_train(preds, targets, sequence_lengths)
        torch.cuda.empty_cache()
        f1_acc = self._accuracy_train.compute()
        self.log('loss', loss)
        self.log('learning_rate', self._optimizer.param_groups[0]['lr'])
        self.log('train_f1_acc', f1_acc)
        self._accuracy_train.reset()
        return {'loss': loss}

    def validation_step(self, batch, batch_idx, dataloader_idx: int = 0):
        features, feature_length, ms_seg_timestamps, ms_seg_counts, clus_label_index, scale_mapping, targets = batch
        sequence_lengths = torch.tensor([x[-1] for x in ms_seg_counts])
        preds, _ = self.forward(
            features=features,
            feature_length=feature_length,
            ms_seg_timestamps=ms_seg_timestamps,
            ms_seg_counts=ms_seg_counts,
            clus_label_index=clus_label_index,
            scale_mapping=scale_mapping,
            targets=targets,
        )
        loss = self.loss(probs=preds, labels=targets, signal_lengths=sequence_lengths)
        self._accuracy_valid(preds, targets, sequence_lengths)
        f1_acc = self._accuracy_valid.compute()
        return {
            'val_loss': loss,
            'val_f1_acc': f1_acc,
        }

    def multi_validation_epoch_end(self, outputs, dataloader_idx: int = 0):
        val_loss_mean = torch.stack([x['val_loss'] for x in outputs]).mean()
        f1_acc = self._accuracy_valid.compute()
        self._accuracy_valid.reset()

        self.log('val_loss', val_loss_mean)
        self.log('val_f1_acc', f1_acc)
        return {
            'val_loss': val_loss_mean,
            'val_f1_acc': f1_acc,
        }

    def multi_test_epoch_end(self, outputs, dataloader_idx: int = 0):
        test_loss_mean = torch.stack([x['test_loss'] for x in outputs]).mean()
        f1_acc = self._accuracy_test.compute()
        self._accuracy_test.reset()
        self.log('val_f1_acc', f1_acc)
        return {
            'test_loss': test_loss_mean,
            'test_f1_acc': f1_acc,
        }


class OverlapAwareDiarizer:
    """
    Class for inference based on multiscale diarization decoder (MSDD). MSDD requires initializing clustering results from
    clustering diarizer. Overlap-aware diarizer requires separate RTTM generation and evaluation modules to check the effect of
    overlap detection in speaker diarization.
    """
<<<<<<< HEAD

    def __init__(self, cfg: DictConfig):
        """ """
        self._cfg = cfg

        # Initialize diarization decoder
        msdd_dict, spk_emb_dict = {}, {}
        loaded = torch.load(cfg.diarizer.msdd_model.model_path)
        _loaded = copy.deepcopy(loaded)
        for name, param in _loaded['state_dict'].items():
            if 'msdd._speaker_model' in name:
                del loaded['state_dict'][name]
                spk_emb_dict[name] = param
            elif 'msdd.' in name:
                msdd_dict[name] = param
        new_model_path = cfg.diarizer.msdd_model.model_path.replace('.ckpt', '_msdd.ckpt')
        torch.save(loaded, new_model_path)
        cfg.diarizer.msdd_model.model_path = new_model_path
        self.msdd_model = self._init_msdd_model(cfg)
        pretrained_dict = self.msdd_model.state_dict()
        pretrained_dict.update(msdd_dict)
        self.msdd_model.load_state_dict(pretrained_dict)

        self.diar_window_length = cfg.diarizer.msdd_model.parameters.diar_window_length
        self.msdd_model.cfg = self.transfer_diar_params_to_model_params(self.msdd_model, cfg)
        self.manifest_filepath = self.msdd_model.cfg.test_ds.manifest_filepath
        self.AUDIO_RTTM_MAP = audio_rttm_map(self.manifest_filepath)

        # Initialize clustering and embedding preparation instance (as a diarization encoder).
        self.clustering_embedding = ClusterEmbedding(cfg_base=cfg, cfg_msdd_model=self.msdd_model.cfg)

        # Parameters for creating diarization results from MSDD outputs.
        self.clustering_max_spks = cfg.diarizer.clustering.parameters.max_num_speakers
        self.overlap_infer_spk_limit = cfg.diarizer.msdd_model.parameters.get(
            'overlap_infer_spk_limit', self.clustering_max_spks
        )
        self.use_clus_as_main = cfg.diarizer.msdd_model.parameters.get('use_clus_as_main', False)
        self.max_overlap_spks = cfg.diarizer.msdd_model.parameters.get('max_overlap_spks', 2)
        self.num_spks_per_model = cfg.diarizer.msdd_model.parameters.get('num_spks_per_model', 2)
        self.use_adaptive_thres = cfg.diarizer.msdd_model.parameters.get('use_adaptive_thres', True)
        self.max_pred_length = cfg.diarizer.msdd_model.parameters.get('max_pred_length', 0)

    def transfer_diar_params_to_model_params(self, msdd_model, cfg):
        """
        Transfer the parameters that are needed for MSDD inference from the diarizer config files to `msdd_model.cfg`.
        """
        msdd_model.cfg.base.diarizer.out_dir = cfg.diarizer.out_dir
        msdd_model.cfg.test_ds.manifest_filepath = cfg.diarizer.manifest_filepath
        msdd_model.cfg.test_ds.emb_dir = cfg.diarizer.out_dir
        msdd_model.cfg.test_ds.batch_size = cfg.diarizer.msdd_model.parameters.infer_batch_size
        msdd_model.cfg_base = cfg
        msdd_model._cfg.base.diarizer.clustering.parameters.max_num_speakers = (
            cfg.diarizer.clustering.parameters.max_num_speakers
        )
        return msdd_model.cfg

    def _init_msdd_model(self, cfg):
        """
        Initialized MSDD model with the provided config. Load either from `.nemo` file or `.ckpt` checkpoint files.
        """
        self.device = 'cuda'
        if not torch.cuda.is_available():
            self.device = 'cpu'
            logging.warning(
                "Running model on CPU, for faster performance it is adviced to use atleast one NVIDIA GPUs"
            )

        if cfg.diarizer.msdd_model.model_path.endswith('.nemo'):
            logging.info(f"Using local speaker model from {cfg.diarizer.msdd_model.model_path}")
            msdd_model = EncDecDiarLabelModel.restore_from(restore_path=cfg.diarizer.msdd_model.model_path)
        elif cfg.diarizer.msdd_model.model_path.endswith('.ckpt'):
            msdd_model = EncDecDiarLabelModel.load_from_checkpoint(checkpoint_path=cfg.diarizer.msdd_model.model_path)
        return msdd_model

    def get_pred_mat(self, data_list):
        """
        This module puts together the pairwise, two-speaker, predicted results to form a finalized matrix that has dimension of
        `(total_len, n_est_spks)`. The pairwise results are evenutally averaged. For example, in 4 speaker case (speaker 1, 2, 3, 4),
        the sum of the pairwise results (1, 2), (1, 3), (1, 4) are then divided by 3 to take average of the sigmoid values.
        Args:
            data_list (list):
                List containing data points from `test_data_collection` variable. `data_list` has sublists `data` as follows:
                data[0]: `target_spks` tuple
                    Examples: (0, 1, 2)
                data[1]: Tensor containing estimaged sigmoid values.
                   [[0.0264, 0.9995],
		    [0.0112, 1.0000],
		    ...,
		    [1.0000, 0.0512]]
        Returns:
            sum_pred (Tensor):
                Tensor containing the averaged sigmoid values for each speaker.
        """
        all_tups = tuple()
        for data in data_list:
            all_tups += data[0]
        n_est_spks = len(set(all_tups))
        digit_map = dict(zip(sorted(set(all_tups)), range(n_est_spks)))
        total_len = max([sess[1].shape[1] for sess in data_list])
        sum_pred = torch.zeros(total_len, n_est_spks)
        for (_dim_tup, pred_mat) in data_list:
            dim_tup = [digit_map[x] for x in _dim_tup]
            if len(pred_mat.shape) == 3:
                pred_mat = pred_mat.squeeze(0)
            if n_est_spks <= self.num_spks_per_model:
                sum_pred = pred_mat
            else:
                _end = pred_mat.shape[0]
                sum_pred[:_end, dim_tup] += pred_mat.cpu().float()
        sum_pred = sum_pred / (n_est_spks - 1)
        return sum_pred

    def get_integrated_preds_list(self, uniq_id_list, test_data_collection, preds_list):
        """
        Merge multiple sequence inference outputs into a session level result.
        Args:
            uniq_id_list (list):
                List containing the `uniq_id` values.
            test_data_collection (collections.DiarizationLabelEntity):
                Class instance that is containing session information such as targeted speaker indices, audio filepath and RTTM filepath.
            preds_list (list):
                List containing tensors filled with sigmoid values.
        Returns:
            output_list (list):
                List containing session-level estimated prediction matrix.
        """
        session_dict = get_id_tup_dict(uniq_id_list, test_data_collection, preds_list)
        output_dict = {uniq_id: [] for uniq_id in uniq_id_list}
        for uniq_id, data_list in session_dict.items():
            sum_pred = self.get_pred_mat(data_list)
            output_dict[uniq_id] = sum_pred.unsqueeze(0)
        output_list = [output_dict[uniq_id] for uniq_id in uniq_id_list]
        return output_list

    def diarize(self):
        """
        Launch diarization pipeline which starts from VAD (or a oracle VAD stamp generation), initialization clustering and multiscale diarization decoder (MSDD).
        Note that the result of MSDD can include multiple speakers at the same time. Therefore, RTTM output of MSDD needs to be based on `make_rttm_with_overlap()`
        function that can generate overlapping timestamps. `self.run_overlap_aware_eval()` function performs DER evaluation.
        """
        torch.set_grad_enabled(False)

        self.clustering_embedding.prepare_cluster_embs_infer()
        self.msdd_model.pairwise_infer = True
        self.msdd_model.get_emb_clus_infer(self.clustering_embedding)
        preds_list, targets_list, signal_lengths_list = self.run_pairwise_diarization()
        for threshold in list(self._cfg.diarizer.msdd_model.parameters.sigmoid_threshold):
            self.run_overlap_aware_eval(preds_list, threshold)

    def get_range_average(self, signals, emb_vectors, diar_window_index, test_data_collection):
        """
        This function is only used when `split_infer=True`. This module calculates cluster-average embeddings for the given short range.
        The range length is set by `self.diar_window_length`, and each cluster-average is only calculated for the specified range.
        Note that if the specified range does not contain some speakers (e.g. the range contains speaker 1, 3) compared to the global speaker sets
        (e.g. speaker 1, 2, 3, 4) then the missing speakers (e.g. speakers 2, 4) are assigned with zero-filled cluster-average speaker embedding.
        Args:
            signals (Tensor):
                Zero-padded Input multi-scale embedding sequences.
                Shape: (length, scale_n, emb_vectors, emb_dim)
            emb_vectors (Tensor):
                Cluster-average multi-scale embedding vectors.
                Shape: (length, scale_n, emb_vectors, emb_dim)
            diar_window_index (int):
                Index of split diarization wondows.
            test_data_collection (collections.DiarizationLabelEntity)
                Class instance that is containing session information such as targeted speaker indices, audio filepath and RTTM filepath.
        Returns:
            return emb_vectors_split (Tensor):
                Cluster-average speaker embedding vectors for each scale.
            emb_seq (Tensor):
                Zero-padded multi-scale embedding sequences.
            seq_len (int):
                Length of the sequence determined by `self.diar_window_length` variable.
        """
        emb_vectors_split = torch.zeros_like(emb_vectors)
        uniq_id = os.path.splitext(os.path.basename(test_data_collection.rttm_file))[0]
        clus_label_tensor = torch.tensor([x[-1] for x in self.msdd_model.clus_test_label_dict[uniq_id]])
        for spk_idx in range(len(test_data_collection.target_spks)):
            stt, end = (
                diar_window_index * self.diar_window_length,
                min((diar_window_index + 1) * self.diar_window_length, clus_label_tensor.shape[0]),
            )
            seq_len = end - stt
            if stt < clus_label_tensor.shape[0]:
                target_clus_label_tensor = clus_label_tensor[stt:end]
                emb_seq, seg_length = (
                    signals[stt:end, :, :],
                    min(
                        self.diar_window_length,
                        clus_label_tensor.shape[0] - diar_window_index * self.diar_window_length,
                    ),
                )
                target_clus_label_bool = target_clus_label_tensor == test_data_collection.target_spks[spk_idx]

                # There are cases where there is no corresponding speaker in split range, so any(target_clus_label_bool) could be False.
                if any(target_clus_label_bool) == True:
                    emb_vectors_split[:, :, spk_idx] = torch.mean(emb_seq[target_clus_label_bool], dim=0)

                # In case when the loop reaches the end of the sequence
                if seq_len < self.diar_window_length:
                    emb_seq = torch.cat(
                        [
                            emb_seq,
                            torch.zeros(self.diar_window_length - seq_len, emb_seq.shape[1], emb_seq.shape[2]).to(
                                self.device
                            ),
                        ],
                        dim=0,
                    )
            else:
                emb_seq = torch.zeros(self.diar_window_length, emb_vectors.shape[0], emb_vectors.shape[1]).to(
                    self.device
                )
                seq_len = 0
        return emb_vectors_split, emb_seq, seq_len

    def get_range_clus_avg_emb(self, test_batch, _test_data_collection, split_count):
        """
        This function is only used when `get_range_average` function is called. This module calculates cluster-average embeddings for
        the given short range. The range length is set by `self.diar_window_length`, and each cluster-average is only calculated for the specified range.
        Args:
            test_batch: (list)
                List containing embedding sequences, length of embedding sequences, ground truth labels (if exists) and initializing embedding vectors.
            test_data_collection: (list)
                List containing test-set dataloader contents. test_data_collection includes wav file path, RTTM file path, clustered speaker indices.
        Returns:
            sess_emb_vectors (Tensor):
                Tensor of cluster-average speaker embedding vectors.
                Shape: (batch_size, scale_n, emb_dim, 2(num_of_spks))
            sess_emb_seq (Tensor):
                Tensor of input multi-scale embedding sequences.
                Shape: (batch_size, length, scale_n, emb_dim)
            sess_sig_lengths (Tensor):
                Tensor of the actucal sequence length without zero-padding.
                Shape: (batch_size)
        """
        _signals, signal_lengths, _targets, _emb_vectors = test_batch
        sess_emb_vectors, sess_emb_seq, sess_sig_lengths = [], [], []
        split_count = torch.ceil(torch.tensor(_signals.shape[1] / self.diar_window_length)).int()
        self.max_pred_length = max(self.max_pred_length, self.diar_window_length * split_count)
        for k in range(_signals.shape[0]):
            signals, emb_vectors, test_data_collection = _signals[k], _emb_vectors[k], _test_data_collection[k]
            for diar_window_index in range(split_count):
                emb_vectors_split, emb_seq, seq_len = self.get_range_average(
                    signals, emb_vectors, diar_window_index, test_data_collection
                )
                sess_emb_vectors.append(emb_vectors_split)
                sess_emb_seq.append(emb_seq)
                sess_sig_lengths.append(seq_len)
        sess_emb_vectors = torch.stack(sess_emb_vectors)
        sess_emb_seq = torch.stack(sess_emb_seq)
        sess_sig_lengths = torch.tensor(sess_sig_lengths)
        return sess_emb_vectors, sess_emb_seq, sess_sig_lengths

    def diar_infer(self, test_batch, test_data_collection):
        """
        Launch forward_infer() function by feeding the session-wise embedding sequences to get pairwise speaker prediction values.
        If split_infer is True, the input audio clips are broken into short sequences then cluster average embeddings are calculated
        for inference. Split-infer might result in an improved results if calculating clustering average on the shorter tim-espan can
        help speaker assignment.
        Args:
            test_batch: (list)
                List containing embedding sequences, length of embedding sequences, ground truth labels (if exists) and initializing embedding vectors.
            test_data_collection: (list)
                List containing test-set dataloader contents. test_data_collection includes wav file path, RTTM file path, clustered speaker indices.
        Returns:
            preds (Tensor):
            targets (Tensor):
            signal_lengths (Tensor):
        """
        signals, signal_lengths, _targets, emb_vectors = test_batch
        if self._cfg.diarizer.msdd_model.parameters.split_infer:
            split_count = torch.ceil(torch.tensor(signals.shape[1] / self.diar_window_length)).int()
            sess_emb_vectors, sess_emb_seq, sess_sig_lengths = self.get_range_clus_avg_emb(
                test_batch, test_data_collection, split_count
            )
            with autocast():
                _preds, scale_weights = self.msdd_model.forward_infer(
                    input_signal=sess_emb_seq,
                    input_signal_length=sess_sig_lengths,
                    emb_vectors=sess_emb_vectors,
                    targets=None,
                )
            _preds = _preds.reshape(len(signal_lengths), split_count * self.diar_window_length, -1)
            _preds = _preds[:, : signals.shape[1], :]
        else:
            with autocast():
                _preds, scale_weights = self.msdd_model.forward_infer(
                    input_signal=signals, input_signal_length=signal_lengths, emb_vectors=emb_vectors, targets=_targets
                )
        self.max_pred_length = max(_preds.shape[1], self.max_pred_length)
        preds = torch.zeros(_preds.shape[0], self.max_pred_length, _preds.shape[2])
        targets = torch.zeros(_preds.shape[0], self.max_pred_length, _preds.shape[2])
        preds[:, : _preds.shape[1], :] = _preds
        return preds, targets, signal_lengths

    def run_pairwise_diarization(self, embedding_dir='./', device='cuda'):
        """
        Setup the parameters needed for batch inference and run batch inference. Note that each sample is pairwise speaker input.
        The pairwise inference results are reconstructed to make session-wise prediction results.
        Args:
            embedding_dir: (str)
                Path to the embedding directory in string format.
            device: (torch.device)
                Torch device variable.
        Returns:
            integrated_preds_list: (list)
                List containing the session-wise speaker predictions in torch.tensor format.
            targets_list: (list)
                List containing the ground-truth labels in matrix format filled with  0 or 1.
            signal_lengths_list: (list)
                List containing the actual length of each sequence in session.
        """
        test_cfg = self.msdd_model.cfg.test_ds
        self.msdd_model.setup_test_data(test_cfg)
        self.msdd_model = self.msdd_model.to(self.device)
        self.msdd_model.eval()
        torch.set_grad_enabled(False)
        cumul_sample_count = [0]
        preds_list, targets_list, signal_lengths_list = [], [], []
        uniq_id_list = get_uniq_id_list_from_manifest(self.manifest_filepath)
        test_data_collection = [d for d in self.msdd_model.data_collection]
        for sidx, test_batch in enumerate(tqdm(self.msdd_model.test_dataloader())):
            test_batch = [x.to(self.device) for x in test_batch]
            signals, signal_lengths, _targets, emb_vectors = test_batch
            cumul_sample_count.append(cumul_sample_count[-1] + signal_lengths.shape[0])
            preds, targets, signal_lengths = self.diar_infer(
                test_batch, test_data_collection[cumul_sample_count[-2] : cumul_sample_count[-1]]
            )
            if self._cfg.diarizer.msdd_model.parameters.seq_eval_mode:
                self.msdd_model._accuracy_test(preds, targets, signal_lengths)

            preds_list.extend(list(torch.split(preds, 1)))
            targets_list.extend(list(torch.split(targets, 1)))
            signal_lengths_list.extend(list(torch.split(signal_lengths, 1)))

        if self._cfg.diarizer.msdd_model.parameters.seq_eval_mode:
            f1_score, simple_acc = compute_accuracies(self.msdd_model)
            logging.info(f"Test Inference F1 score. {f1_score:.4f}, simple Acc. {simple_acc:.4f}")
        integrated_preds_list = self.get_integrated_preds_list(uniq_id_list, test_data_collection, preds_list)
        return integrated_preds_list, targets_list, signal_lengths_list

    def run_overlap_aware_eval(self, preds_list: List[torch.Tensor], threshold: float):
        """
        Based on the predicted sigmoid values, render RTTM files then evaluate the overlap-aware diarization results.
        Args:
            preds_list: (list)
                List containing predicted pairwise speaker labels.
            threshold: (float)
                A floating-point threshold value that determines overlapped speech detection.
                    - If threshold is 1.0, no overlap speech is detected and only detect major speaker.
                    - If threshold is 0.0, all speakers are considered active at any time step.
        """
        logging.info(
            f"     [Threshold: {threshold:.4f}] [use_clus_as_main={self.use_clus_as_main}] [diar_window={self.diar_window_length}]"
        )
        for k, (collar, ignore_overlap) in enumerate([(0.25, True), (0.25, False), (0.0, False)]):
            all_reference, all_hypothesis = make_rttm_with_overlap(
                self.manifest_filepath,
                self.msdd_model.clus_test_label_dict,
                preds_list,
                threshold=threshold,
                infer_overlap=(not ignore_overlap),
                use_clus_as_main=self.use_clus_as_main,
                overlap_infer_spk_limit=self.overlap_infer_spk_limit,
                use_adaptive_thres=self.use_adaptive_thres,
                max_overlap_spks=self.max_overlap_spks,
            )
            score = score_labels(
                self.AUDIO_RTTM_MAP, all_reference, all_hypothesis, collar=collar, ignore_overlap=ignore_overlap,
            )
        logging.info(f"  \n")

class NeuralDiarizer:
    """Class for inference based on multiscale diarization decoder (MSDD)."""
=======
>>>>>>> 4103e932

    def __init__(self, cfg: DictConfig):
        """ """
        self._cfg = cfg

        # Initialize diarization decoder
        msdd_dict, spk_emb_dict = {}, {}
        loaded = torch.load(cfg.diarizer.msdd_model.model_path)
        _loaded = copy.deepcopy(loaded)
        for name, param in _loaded['state_dict'].items():
            if 'msdd._speaker_model' in name:
                del loaded['state_dict'][name]
                spk_emb_dict[name] = param
            elif 'msdd.' in name:
                msdd_dict[name] = param
        new_model_path = cfg.diarizer.msdd_model.model_path.replace('.ckpt', '_msdd.ckpt')
        torch.save(loaded, new_model_path)
        cfg.diarizer.msdd_model.model_path = new_model_path
        self.msdd_model = self._init_msdd_model(cfg)
        pretrained_dict = self.msdd_model.state_dict()
        pretrained_dict.update(msdd_dict)
        self.msdd_model.load_state_dict(pretrained_dict)

        self.diar_window_length = cfg.diarizer.msdd_model.parameters.diar_window_length
        self.msdd_model.cfg = self.transfer_diar_params_to_model_params(self.msdd_model, cfg)
        self.manifest_filepath = self.msdd_model.cfg.test_ds.manifest_filepath
        self.AUDIO_RTTM_MAP = audio_rttm_map(self.manifest_filepath)

        # Initialize clustering and embedding preparation instance (as a diarization encoder).
        self.clustering_embedding = ClusterEmbedding(cfg_base=cfg, cfg_msdd_model=self.msdd_model.cfg)

        # Parameters for creating diarization results from MSDD outputs.
        self.clustering_max_spks = cfg.diarizer.clustering.parameters.max_num_speakers
        self.overlap_infer_spk_limit = cfg.diarizer.msdd_model.parameters.get(
            'overlap_infer_spk_limit', self.clustering_max_spks
        )
        self.use_clus_as_main = cfg.diarizer.msdd_model.parameters.get('use_clus_as_main', False)
        self.max_overlap_spks = cfg.diarizer.msdd_model.parameters.get('max_overlap_spks', 2)
        self.num_spks_per_model = cfg.diarizer.msdd_model.parameters.get('num_spks_per_model', 2)
        self.use_adaptive_thres = cfg.diarizer.msdd_model.parameters.get('use_adaptive_thres', True)
        self.max_pred_length = cfg.diarizer.msdd_model.parameters.get('max_pred_length', 0)

    def transfer_diar_params_to_model_params(self, msdd_model, cfg):
        """
        Transfer the parameters that are needed for MSDD inference from the diarizer config files to `msdd_model.cfg`.
        """
        msdd_model.cfg.base.diarizer.out_dir = cfg.diarizer.out_dir
        msdd_model.cfg.test_ds.manifest_filepath = cfg.diarizer.manifest_filepath
        msdd_model.cfg.test_ds.emb_dir = cfg.diarizer.out_dir
        msdd_model.cfg.test_ds.batch_size = cfg.diarizer.msdd_model.parameters.infer_batch_size
        msdd_model.cfg_base = cfg
        msdd_model._cfg.base.diarizer.clustering.parameters.max_num_speakers = (
            cfg.diarizer.clustering.parameters.max_num_speakers
        )
        return msdd_model.cfg

    def _init_msdd_model(self, cfg):
        """
        Initialized MSDD model with the provided config. Load either from `.nemo` file or `.ckpt` checkpoint files.
        """
        self.device = 'cuda'
        if not torch.cuda.is_available():
            self.device = 'cpu'
            logging.warning(
                "Running model on CPU, for faster performance it is adviced to use atleast one NVIDIA GPUs"
            )

        if cfg.diarizer.msdd_model.model_path.endswith('.nemo'):
            logging.info(f"Using local speaker model from {cfg.diarizer.msdd_model.model_path}")
            msdd_model = EncDecDiarLabelModel.restore_from(restore_path=cfg.diarizer.msdd_model.model_path)
        elif cfg.diarizer.msdd_model.model_path.endswith('.ckpt'):
            msdd_model = EncDecDiarLabelModel.load_from_checkpoint(checkpoint_path=cfg.diarizer.msdd_model.model_path)
        return msdd_model

    def get_pred_mat(self, data_list):
        """
        This module puts together the pairwise, two-speaker, predicted results to form a finalized matrix that has dimension of
        `(total_len, n_est_spks)`. The pairwise results are evenutally averaged. For example, in 4 speaker case (speaker 1, 2, 3, 4),
        the sum of the pairwise results (1, 2), (1, 3), (1, 4) are then divided by 3 to take average of the sigmoid values.

        Args:
            data_list (list):
                List containing data points from `test_data_collection` variable. `data_list` has sublists `data` as follows:
                data[0]: `target_spks` tuple
                    Examples: (0, 1, 2)
                data[1]: Tensor containing estimaged sigmoid values.
                   [[0.0264, 0.9995],
		    [0.0112, 1.0000],
		    ...,
		    [1.0000, 0.0512]]

        Returns:
            sum_pred (Tensor):
                Tensor containing the averaged sigmoid values for each speaker.
        """
        all_tups = tuple()
        for data in data_list:
            all_tups += data[0]
        n_est_spks = len(set(all_tups))
        digit_map = dict(zip(sorted(set(all_tups)), range(n_est_spks)))
        total_len = max([sess[1].shape[1] for sess in data_list])
        sum_pred = torch.zeros(total_len, n_est_spks)
        for (_dim_tup, pred_mat) in data_list:
            dim_tup = [digit_map[x] for x in _dim_tup]
            if len(pred_mat.shape) == 3:
                pred_mat = pred_mat.squeeze(0)
            if n_est_spks <= self.num_spks_per_model:
                sum_pred = pred_mat
            else:
                _end = pred_mat.shape[0]
                sum_pred[:_end, dim_tup] += pred_mat.cpu().float()
        sum_pred = sum_pred / (n_est_spks - 1)
        return sum_pred

    def get_integrated_preds_list(self, uniq_id_list, test_data_collection, preds_list):
        """
        Merge multiple sequence inference outputs into a session level result.
<<<<<<< HEAD
=======

        Args:
            uniq_id_list (list):
                List containing the `uniq_id` values.
            test_data_collection (collections.DiarizationLabelEntity):
                Class instance that is containing session information such as targeted speaker indices, audio filepath and RTTM filepath.
            preds_list (list):
                List containing tensors filled with sigmoid values.

        Returns:
            output_list (list):
                List containing session-level estimated prediction matrix.
>>>>>>> 4103e932
        """
        session_dict = get_id_tup_dict(uniq_id_list, test_data_collection, preds_list)
        output_dict = {uniq_id: [] for uniq_id in uniq_id_list}
        for uniq_id, data_list in session_dict.items():
            sum_pred = self.get_pred_mat(data_list)
            output_dict[uniq_id] = sum_pred.unsqueeze(0)
        output_list = [output_dict[uniq_id] for uniq_id in uniq_id_list]
        return output_list

    def diarize(self):
        """
        Launch diarization pipeline which starts from VAD (or a oracle VAD stamp generation), initialization clustering and multiscale diarization decoder (MSDD).
        Note that the result of MSDD can include multiple speakers at the same time. Therefore, RTTM output of MSDD needs to be based on `make_rttm_with_overlap()`
        function that can generate overlapping timestamps. `self.run_overlap_aware_eval()` function performs DER evaluation.
        """
        torch.set_grad_enabled(False)

        self.clustering_embedding.prepare_cluster_embs_infer()
        self.msdd_model.pairwise_infer = True
        self.msdd_model.get_emb_clus_infer(self.clustering_embedding)
        preds_list, targets_list, signal_lengths_list = self.run_pairwise_diarization()
        for threshold in list(self._cfg.diarizer.msdd_model.parameters.sigmoid_threshold):
            self.run_overlap_aware_eval(preds_list, threshold)

    def get_range_average(self, signals, emb_vectors, diar_window_index, test_data_collection):
        """
        This function is only used when `split_infer=True`. This module calculates cluster-average embeddings for the given short range.
        The range length is set by `self.diar_window_length`, and each cluster-average is only calculated for the specified range.
        Note that if the specified range does not contain some speakers (e.g. the range contains speaker 1, 3) compared to the global speaker sets
        (e.g. speaker 1, 2, 3, 4) then the missing speakers (e.g. speakers 2, 4) are assigned with zero-filled cluster-average speaker embedding.

        Args:
            signals (Tensor):
                Zero-padded Input multi-scale embedding sequences.
                Shape: (length, scale_n, emb_vectors, emb_dim)
            emb_vectors (Tensor):
                Cluster-average multi-scale embedding vectors.
                Shape: (length, scale_n, emb_vectors, emb_dim)
            diar_window_index (int):
                Index of split diarization wondows.
            test_data_collection (collections.DiarizationLabelEntity)
                Class instance that is containing session information such as targeted speaker indices, audio filepath and RTTM filepath.

        Returns:
            return emb_vectors_split (Tensor):
                Cluster-average speaker embedding vectors for each scale.
            emb_seq (Tensor):
                Zero-padded multi-scale embedding sequences.
            seq_len (int):
                Length of the sequence determined by `self.diar_window_length` variable.
        """
        emb_vectors_split = torch.zeros_like(emb_vectors)
        uniq_id = os.path.splitext(os.path.basename(test_data_collection.rttm_file))[0]
        clus_label_tensor = torch.tensor([x[-1] for x in self.msdd_model.clus_test_label_dict[uniq_id]])
        for spk_idx in range(len(test_data_collection.target_spks)):
            stt, end = (
                diar_window_index * self.diar_window_length,
                min((diar_window_index + 1) * self.diar_window_length, clus_label_tensor.shape[0]),
            )
            seq_len = end - stt
            if stt < clus_label_tensor.shape[0]:
                target_clus_label_tensor = clus_label_tensor[stt:end]
                emb_seq, seg_length = (
                    signals[stt:end, :, :],
                    min(
                        self.diar_window_length,
                        clus_label_tensor.shape[0] - diar_window_index * self.diar_window_length,
                    ),
                )
                target_clus_label_bool = target_clus_label_tensor == test_data_collection.target_spks[spk_idx]

                # There are cases where there is no corresponding speaker in split range, so any(target_clus_label_bool) could be False.
                if any(target_clus_label_bool) == True:
                    emb_vectors_split[:, :, spk_idx] = torch.mean(emb_seq[target_clus_label_bool], dim=0)

                # In case when the loop reaches the end of the sequence
                if seq_len < self.diar_window_length:
                    emb_seq = torch.cat(
                        [
                            emb_seq,
                            torch.zeros(self.diar_window_length - seq_len, emb_seq.shape[1], emb_seq.shape[2]).to(
                                self.device
                            ),
                        ],
                        dim=0,
                    )
            else:
                emb_seq = torch.zeros(self.diar_window_length, emb_vectors.shape[0], emb_vectors.shape[1]).to(
                    self.device
                )
                seq_len = 0
        return emb_vectors_split, emb_seq, seq_len

    def get_range_clus_avg_emb(self, test_batch, _test_data_collection, split_count):
        """
<<<<<<< HEAD
        split_count
=======
        This function is only used when `get_range_average` function is called. This module calculates cluster-average embeddings for
        the given short range. The range length is set by `self.diar_window_length`, and each cluster-average is only calculated for the specified range.

        Args:
            test_batch: (list)
                List containing embedding sequences, length of embedding sequences, ground truth labels (if exists) and initializing embedding vectors.
            test_data_collection: (list)
                List containing test-set dataloader contents. test_data_collection includes wav file path, RTTM file path, clustered speaker indices.

        Returns:
            sess_emb_vectors (Tensor):
                Tensor of cluster-average speaker embedding vectors.
                Shape: (batch_size, scale_n, emb_dim, 2(num_of_spks))
            sess_emb_seq (Tensor):
                Tensor of input multi-scale embedding sequences.
                Shape: (batch_size, length, scale_n, emb_dim)
            sess_sig_lengths (Tensor):
                Tensor of the actucal sequence length without zero-padding.
                Shape: (batch_size)
>>>>>>> 4103e932
        """
        _signals, signal_lengths, _targets, _emb_vectors = test_batch
        sess_emb_vectors, sess_emb_seq, sess_sig_lengths = [], [], []
        split_count = torch.ceil(torch.tensor(_signals.shape[1] / self.diar_window_length)).int()
        self.max_pred_length = max(self.max_pred_length, self.diar_window_length * split_count)
        for k in range(_signals.shape[0]):
            signals, emb_vectors, test_data_collection = _signals[k], _emb_vectors[k], _test_data_collection[k]
            for diar_window_index in range(split_count):
                emb_vectors_split, emb_seq, seq_len = self.get_range_average(
                    signals, emb_vectors, diar_window_index, test_data_collection
                )
                sess_emb_vectors.append(emb_vectors_split)
                sess_emb_seq.append(emb_seq)
                sess_sig_lengths.append(seq_len)
        sess_emb_vectors = torch.stack(sess_emb_vectors)
        sess_emb_seq = torch.stack(sess_emb_seq)
        sess_sig_lengths = torch.tensor(sess_sig_lengths)
        return sess_emb_vectors, sess_emb_seq, sess_sig_lengths

    def diar_infer(self, test_batch, test_data_collection):
        """
        Launch forward_infer() function by feeding the session-wise embedding sequences to get pairwise speaker prediction values.
        If split_infer is True, the input audio clips are broken into short sequences then cluster average embeddings are calculated
<<<<<<< HEAD
        for inference.
        If split_infer is True, the input embedding sequence is broken down into short sequences to calculate the cluster-average vectors.
        Split-infer might result in an improved results if calculating clustering average on the shorter timespan can help speaker assignment.
=======
        for inference. Split-infer might result in an improved results if calculating clustering average on the shorter tim-espan can
        help speaker assignment.

>>>>>>> 4103e932
        Args:
            test_batch: (list)
                List containing embedding sequences, length of embedding sequences, ground truth labels (if exists) and initializing embedding vectors.
            test_data_collection: (list)
                List containing test-set dataloader contents. test_data_collection includes wav file path, RTTM file path, clustered speaker indices.
        Returns:
            preds (Tensor):
            targets (Tensor):
            signal_lengths (Tensor):
        """
        signals, signal_lengths, _targets, emb_vectors = test_batch
        if self._cfg.diarizer.msdd_model.parameters.split_infer:
            split_count = torch.ceil(torch.tensor(signals.shape[1] / self.diar_window_length)).int()
            sess_emb_vectors, sess_emb_seq, sess_sig_lengths = self.get_range_clus_avg_emb(
                test_batch, test_data_collection, split_count
            )
            with autocast():
                _preds, scale_weights = self.msdd_model.forward_infer(
                    input_signal=sess_emb_seq,
                    input_signal_length=sess_sig_lengths,
                    emb_vectors=sess_emb_vectors,
                    targets=None,
                )
            _preds = _preds.reshape(len(signal_lengths), split_count * self.diar_window_length, -1)
            _preds = _preds[:, : signals.shape[1], :]
        else:
            with autocast():
                _preds, scale_weights = self.msdd_model.forward_infer(
                    input_signal=signals, input_signal_length=signal_lengths, emb_vectors=emb_vectors, targets=_targets
                )
        self.max_pred_length = max(_preds.shape[1], self.max_pred_length)
        preds = torch.zeros(_preds.shape[0], self.max_pred_length, _preds.shape[2])
        targets = torch.zeros(_preds.shape[0], self.max_pred_length, _preds.shape[2])
        preds[:, : _preds.shape[1], :] = _preds
        return preds, targets, signal_lengths

    def run_pairwise_diarization(self, embedding_dir='./', device='cuda'):
        """
        Setup the parameters needed for batch inference and run batch inference. Note that each sample is pairwise speaker input.
        The pairwise inference results are reconstructed to make session-wise prediction results.
        Args:
            embedding_dir: (str)
                Path to the embedding directory in string format.
            device: (torch.device)
                Torch device variable.
        Returns:
            integrated_preds_list: (list)
                List containing the session-wise speaker predictions in torch.tensor format.
            targets_list: (list)
                List containing the ground-truth labels in matrix format filled with  0 or 1.
            signal_lengths_list: (list)
                List containing the actual length of each sequence in session.
        """
        test_cfg = self.msdd_model.cfg.test_ds
        self.msdd_model.setup_test_data(test_cfg)
        self.msdd_model = self.msdd_model.to(self.device)
        self.msdd_model.eval()
        torch.set_grad_enabled(False)
        cumul_sample_count = [0]
        preds_list, targets_list, signal_lengths_list = [], [], []
        uniq_id_list = get_uniq_id_list_from_manifest(self.manifest_filepath)
        test_data_collection = [d for d in self.msdd_model.data_collection]
        for sidx, test_batch in enumerate(tqdm(self.msdd_model.test_dataloader())):
            test_batch = [x.to(self.device) for x in test_batch]
            signals, signal_lengths, _targets, emb_vectors = test_batch
            cumul_sample_count.append(cumul_sample_count[-1] + signal_lengths.shape[0])
            preds, targets, signal_lengths = self.diar_infer(
                test_batch, test_data_collection[cumul_sample_count[-2] : cumul_sample_count[-1]]
            )
            if self._cfg.diarizer.msdd_model.parameters.seq_eval_mode:
                self.msdd_model._accuracy_test(preds, targets, signal_lengths)

            preds_list.extend(list(torch.split(preds, 1)))
            targets_list.extend(list(torch.split(targets, 1)))
            signal_lengths_list.extend(list(torch.split(signal_lengths, 1)))

        if self._cfg.diarizer.msdd_model.parameters.seq_eval_mode:
            f1_score, simple_acc = compute_accuracies(self.msdd_model)
            logging.info(f"Test Inference F1 score. {f1_score:.4f}, simple Acc. {simple_acc:.4f}")
        integrated_preds_list = self.get_integrated_preds_list(uniq_id_list, test_data_collection, preds_list)
        return integrated_preds_list, targets_list, signal_lengths_list

    def run_overlap_aware_eval(self, preds_list: List[torch.Tensor], threshold: float):
        """
        Based on the predicted sigmoid values, render RTTM files then evaluate the overlap-aware diarization results.
        Args:
            preds_list: (list)
                List containing predicted pairwise speaker labels.
            threshold: (float)
                A floating-point threshold value that determines overlapped speech detection.
                    - If threshold is 1.0, no overlap speech is detected and only detect major speaker.
                    - If threshold is 0.0, all speakers are considered active at any time step.
        """
        logging.info(
            f"     [Threshold: {threshold:.4f}] [use_clus_as_main={self.use_clus_as_main}] [diar_window={self.diar_window_length}]"
        )
        for k, (collar, ignore_overlap) in enumerate([(0.25, True), (0.25, False), (0.0, False)]):
            all_reference, all_hypothesis = make_rttm_with_overlap(
                self.manifest_filepath,
                self.msdd_model.clus_test_label_dict,
                preds_list,
                threshold=threshold,
                infer_overlap=(not ignore_overlap),
                use_clus_as_main=self.use_clus_as_main,
                overlap_infer_spk_limit=self.overlap_infer_spk_limit,
                use_adaptive_thres=self.use_adaptive_thres,
                max_overlap_spks=self.max_overlap_spks,
            )
            score = score_labels(
                self.AUDIO_RTTM_MAP, all_reference, all_hypothesis, collar=collar, ignore_overlap=ignore_overlap,
            )
        logging.info(f"  \n")<|MERGE_RESOLUTION|>--- conflicted
+++ resolved
@@ -131,10 +131,7 @@
     """
     Generate timestamps that include overlap speech. Overlap-including timestamps are created based on the segments that are
     created for clustering diarizer. Overlap speech is assigned to the existing speech segments in `cont_stamps`.
-<<<<<<< HEAD
-=======
-
->>>>>>> 4103e932
+    
     Args:
         cont_stamps (list):
             Non-overlapping (single speaker per segment) diarization output in string format.
@@ -166,10 +163,7 @@
     speakers becomes larger, diarization error rate is very sensitive on overlap speech detection. This function linearly increases
     the threshold in proportion to the estimated number of speakers so more confident overlap speech results are reflected when
     the number of estimated speakers are relatively high.
-<<<<<<< HEAD
-=======
-
->>>>>>> 4103e932
+
     Args:
         estimated_num_of_spks (int):
             Estimated number of speakers from the clustering result.
@@ -177,10 +171,7 @@
             Sigmoid threshold value from the config file. This threshold value is minimum threshold value when `estimated_num_of_spks=2`
         overlap_infer_spk_limit (int):
             If the `estimated_num_of_spks` is less then `overlap_infer_spk_limit`, overlap speech estimation is skipped.
-<<<<<<< HEAD
-=======
-
->>>>>>> 4103e932
+
     Returns:
         adaptive_threshold (float):
             Threshold value that is scaled based on the `estimated_num_of_spks`.
@@ -196,10 +187,7 @@
     Generate speaker timestamps from the segmentation information. If `use_clus_as_main=True`, use clustering result for main speaker
     labels and use timestamps from the predicted sigmoid values. In this function, the main speaker labels in `maj_labels` exist for
     every subsegment steps while overlap speaker labels in `ovl_labels` only exist for segments where overlap-speech is occuring.
-<<<<<<< HEAD
-=======
-
->>>>>>> 4103e932
+
     Args:
         clus_labels (list):
             List containing integer-valued speaker clustering results.
@@ -216,10 +204,7 @@
                                            number of speakers.
                 max_overlap_spks (int): Maximum number of overlap speakers detected. Default is 2.
                 threshold (float): Sigmoid threshold for MSDD output.
-<<<<<<< HEAD
-=======
-
->>>>>>> 4103e932
+
     Returns:
         maj_labels (list):
             List containing string-formated single-speaker speech segment timestamps and corresponding speaker labels.
@@ -280,10 +265,7 @@
 def get_id_tup_dict(uniq_id_list, test_data_collection, preds_list):
     """
     Create session-level dictionary containing data needed to construct RTTM diarization output.
-<<<<<<< HEAD
-=======
-
->>>>>>> 4103e932
+
     Args:
         uniq_id_list (list):
             List containing the `uniq_id` values.
@@ -291,10 +273,7 @@
             Class instance that is containing session information such as targeted speaker indices, audio filepath and RTTM filepath.
         preds_list (list):
             List containing tensors of predicted sigmoid values.
-<<<<<<< HEAD
-=======
-
->>>>>>> 4103e932
+
     Returns:
         session_dict (dict):
             Dictionary containing session-level target speakers data and predicted simoid values in tensor format.
@@ -309,17 +288,11 @@
 def compute_accuracies(diar_decoder_model):
     """
     Calculate F1 score and accuracy of the predicted sigmoid values.
-<<<<<<< HEAD
+
     Args:
         diar_decoder_model:
             class `EncDecDiarLabelModel` instance.
-=======
-
-    Args:
-        diar_decoder_model:
-            class `EncDecDiarLabelModel` instance.
-
->>>>>>> 4103e932
+
     Returns:
         f1_score (float):
             F1 score of the estimated diarized speaker label sequences.
@@ -350,10 +323,7 @@
     """
     Create RTTM files that include detected overlap speech. Note that the effect of overlap detection is only
     notable when RTTM files are evaluated with `ignore_overlap=False` option.
-<<<<<<< HEAD
-=======
-
->>>>>>> 4103e932
+
     Args:
         manifest_file_path (str):
             Path to the input manifest file.
@@ -367,10 +337,7 @@
             Parameters for generating RTTM output and evaluation. Parameters include:
                 infer_overlap (bool): If False, overlap-speech will not be detected.
             See docstrings of `generate_speaker_timestamps` function for other variables in `params`.
-<<<<<<< HEAD
-=======
-
->>>>>>> 4103e932
+
     Returns:
         all_hypothesis (list):
             List containing Pyannote's `Annotation` objects that are created from hypothesis RTTM outputs.
@@ -436,26 +403,16 @@
         To calculate cluster-average speaker embeddings for each scale that are longer than the base-scale. This function assigns
         clustering results for the base-scale to the longer scales by measuring the distance between subsegment timestamps in the
         base-scale and non-base-scales.
-<<<<<<< HEAD
-=======
-
->>>>>>> 4103e932
+
         Args:
             base_clus_label_dict (dict):
                 Dictionary containing clustering results for base-scale segments. Indexed by `uniq_id` string.
             session_scale_mapping_dict (dict):
                 Dictionary containing multiscale mapping information for each session. Indexed by `uniq_id` string.
-<<<<<<< HEAD
+
         Returns:
             all_scale_clus_label_dict (dict):
                 Dictionary containing clustering labels of all scales. Indexed by scale_index in integer format.
-=======
-
-        Returns:
-            all_scale_clus_label_dict (dict):
-                Dictionary containing clustering labels of all scales. Indexed by scale_index in integer format.
-
->>>>>>> 4103e932
         """
         all_scale_clus_label_dict = {scale_index: {} for scale_index in range(self.scale_n)}
         for uniq_id, uniq_scale_mapping_dict in session_scale_mapping_dict.items():
@@ -479,10 +436,7 @@
     def get_base_clus_label_dict(self, clus_labels, emb_scale_seq_dict):
         """
         Retrieve base scale clustering labels from `emb_scale_seq_dict`.
-<<<<<<< HEAD
-=======
-
->>>>>>> 4103e932
+
         Args:
             clus_labels (list):
                 List containing cluster results generated by clustering diarizer.
@@ -507,10 +461,7 @@
         """
         MSDD requires cluster-average speaker embedding vectors for each scale. This function calculates an average embedding vector for each cluster (speaker)
         and each scale.
-<<<<<<< HEAD
-=======
-
->>>>>>> 4103e932
+
         Args:
             emb_scale_seq_dict (dict):
                 Dictionary containing embedding sequence for each scale. Keys are scale index in integer.
@@ -524,10 +475,7 @@
                      'en_4065': {'speaker_0': 'en_4065_B', 'speaker_1': 'en_4065_A'}, ...,}
             session_scale_mapping_dict (dict):
                 Dictionary containing multiscale mapping information for each session. Indexed by `uniq_id` string.
-<<<<<<< HEAD
-=======
-
->>>>>>> 4103e932
+
         Returns:
             emb_sess_avg_dict (dict):
                 Dictionary containing speaker mapping information and cluster-average speaker embedding vector.
@@ -571,19 +519,13 @@
         """
         If no pre-existing data is provided, run clustering diarizer from scratch. This will create scale-wise speaker embedding
         sequence, cluster-average embeddings, scale mapping and base scale clustering labels.
-<<<<<<< HEAD
-=======
-
->>>>>>> 4103e932
+
         Args:
             manifest_filepath (str):
                 Input manifest file for creating audio-to-RTTM mapping.
             emb_dir (str):
                 Output directory where embedding files and timestamp files are saved.
-<<<<<<< HEAD
-=======
-
->>>>>>> 4103e932
+
         Returns:
             emb_sess_avg_dict (dict):
                 Dictionary containing cluster-average embeddings for each session.
@@ -626,10 +568,7 @@
     def get_scale_map(self, embs_and_timestamps):
         """
         Save multiscale mapping data into dictionary format.
-<<<<<<< HEAD
-=======
-
->>>>>>> 4103e932
+
         Args:
             embs_and_timestamps (dict):
                 Dictionary containing embedding tensors and timestamp tensors. Indexed by `uniq_id` string.
@@ -647,17 +586,11 @@
         """
         Check whether the laoded clustering label file is including clustering results for all sessions.
         This function is used for inference mode of MSDD.
-<<<<<<< HEAD
+
         Args:
             out_dir (str):
                 Path to the directory where clustering result files are saved.
-=======
-
-        Args:
-            out_dir (str):
-                Path to the directory where clustering result files are saved.
-
->>>>>>> 4103e932
+
         Returns:
             file_exists (bool):
                 Boolean that indicates whether clustering result file exists.
@@ -677,10 +610,7 @@
     def load_clustering_labels(self, out_dir):
         """
         Load clustering labels generated by clustering diarizer. This function is used for inference mode of MSDD.
-<<<<<<< HEAD
-=======
-
->>>>>>> 4103e932
+
         Args:
             out_dir (str):
                 Path to the directory where clustering result files are saved.
@@ -697,10 +627,7 @@
     def load_emb_scale_seq_dict(self, out_dir):
         """
         Load saved embeddings generated by clustering diarizer. This function is used for inference mode of MSDD.
-<<<<<<< HEAD
-=======
-
->>>>>>> 4103e932
+
         Args:
             out_dir (str):
                 Path to the directory where embedding pickle files are saved.
@@ -727,17 +654,11 @@
     """
     Encoder decoder class for multiscale diarization decoder (MSDD). Model class creates training, validation methods for setting
     up data performing model forward pass.
-<<<<<<< HEAD
+
     This model class expects config dict for:
         * preprocessor
         * msdd_model
-=======
-
-    This model class expects config dict for:
-        * preprocessor
-        * msdd_model
-
->>>>>>> 4103e932
+
     Since MSDD requires initializing clustering result, this model class needs to inherit from `ClusterEmbedding` class to reuse some of
     the embedding post processing functions.
     """
@@ -840,7 +761,6 @@
         self.emb_seq_test = cluster_embeddings.emb_seq_test
 
     def prepare_train_split(self):
-<<<<<<< HEAD
         device = torch.cuda.current_device()
         if self.cfg_msdd_model.train_ds.synthetic: # and not self.cfg_msdd_model.train_ds.include_base_ds:
             self.train_multiscale_timestamp_dict = None
@@ -852,32 +772,19 @@
         self.validation_multiscale_timestamp_dict = self.prepare_split_data(
             self.cfg_msdd_model.validation_ds.manifest_filepath,
             self.cfg_msdd_model.validation_ds.emb_dir,
-=======
-        self.train_multiscale_timestamp_dict = self.prepare_split_data(
-            self.cfg_msdd_model.train_ds.manifest_filepath, self.cfg_msdd_model.train_ds.emb_dir,
-        )
-        self.validation_multiscale_timestamp_dict = self.prepare_split_data(
-            self.cfg_msdd_model.validation_ds.manifest_filepath, self.cfg_msdd_model.validation_ds.emb_dir,
->>>>>>> 4103e932
         )
 
     def prepare_split_data(self, manifest_filepath, _out_dir):
         """
         Prepare multiscale timestamp data for training. Oracle VAD timestamps from RTTM files are used as VAD timestamps.
         In this function, timestamps for embedding extraction are extracted without extracting the embedding vectors.
-<<<<<<< HEAD
-=======
-
->>>>>>> 4103e932
+
         Args:
             manifest_filepath (str):
                 Input manifest file for creating audio-to-RTTM mapping.
             _out_dir (str):
                 Output directory where timestamp json files are saved.
-<<<<<<< HEAD
-=======
-
->>>>>>> 4103e932
+
         Returns:
             multiscale_args_dict (dict):
                 - Dictionary containing two types of arguments: multi-scale weights and subsegment timestamps for each data sample.
@@ -929,10 +836,7 @@
         """
         This method extracts speaker embeddings from segments passed through manifest_file. Optionally you may save the
         intermediate speaker embeddings for debugging or any use.
-<<<<<<< HEAD
-=======
-
->>>>>>> 4103e932
+
         Args:
             manifest_file (str):
                 Manifest file containing segmentation information.
@@ -960,10 +864,7 @@
         """
         The embeddings and timestamps in multiscale_embeddings_and_timestamps dictionary are indexed by scale index.
         This function rearranges the extracted speaker embedding and timestamps by unique ID to make the further processing more convenient.
-<<<<<<< HEAD
-=======
-
->>>>>>> 4103e932
+
         Args:
             multiscale_embeddings_and_timestamps (dict):
                 Dictionary of timestamps for each scale.
@@ -1092,10 +993,7 @@
     ):
         """
         Perform segmenation without extracting embedding vectors.
-<<<<<<< HEAD
-=======
-
->>>>>>> 4103e932
+
         Args:
             window (float):
                 Window length (scale length) for segmentation.
@@ -1107,10 +1005,7 @@
                 Path to the input manifest file.
             scale_tag (str):
                 String variable for indicating the scale index.
-<<<<<<< HEAD
-=======
-
->>>>>>> 4103e932
+
         Returns:
             subsegments_manifest_path (str):
                 Path to the output subsegment _manifest file.
@@ -1212,24 +1107,16 @@
             ms_seg_counts (Tensor)
                 Cumulative sum of the number of segments in each scale. This information is needed to reconstruct
                 the multi-scale input matrix during forward propagating.
-<<<<<<< HEAD
-=======
-
->>>>>>> 4103e932
+
 		Example: `batch_size=3, scale_n=6, emb_dim=192`
                     ms_seg_counts =
                      [[8,  9, 12, 16, 25, 51],
                       [11, 13, 14, 17, 25, 51],
                       [ 9,  9, 11, 16, 23, 50]]
-<<<<<<< HEAD
+
 		In this function, `ms_seg_counts` is used to get the actual length of each embedding sequence without
 		zero-padding.
-=======
-
-		In this function, `ms_seg_counts` is used to get the actual length of each embedding sequence without
-		zero-padding.
-
->>>>>>> 4103e932
+
         Returns:
             ms_emb_seq (Tensor):
 	        Multi-scale embedding sequence that is mapped, matched and repeated. The longer scales are less repeated,
@@ -1254,10 +1141,7 @@
     def get_cluster_avg_embs_model(self, embs, clus_label_index, ms_seg_counts, scale_mapping):
         """
         Calculate the cluster-average speaker embedding based on the ground-truth speaker labels (i.e., cluster labels).
-<<<<<<< HEAD
-=======
-
->>>>>>> 4103e932
+
         Args:
             embs (Tensor):
                 Merged embeddings without zero-padding in the batch. See `ms_seg_counts` for details.
@@ -1269,10 +1153,7 @@
             ms_seg_counts
                 Cumulative sum of the number of segments in each scale. This information is needed to reconstruct
                 the multi-scale input matrix during forward propagating.
-<<<<<<< HEAD
-=======
-
->>>>>>> 4103e932
+
                 Example: `batch_size=3, scale_n=6, emb_dim=192`
                     ms_seg_counts =
                      [[8,  9, 12, 16, 25, 51],
@@ -1281,13 +1162,9 @@
                     Counts of merged segments: (121, 131, 118)
                     embs has shape of (370, 192)
                     clus_label_index has shape of (3, 131)
-<<<<<<< HEAD
+
                 Shape: (batch_size, scale_n)
-=======
-
-                Shape: (batch_size, scale_n)
-
->>>>>>> 4103e932
+
         Returns:
             ms_avg_embs (Tensor):
                 Multi-scale cluster-average speaker embedding vectors. These embedding vectors are used as reference for
@@ -1346,10 +1223,7 @@
                 Cumulative sum of the number of segments in each scale. This information is needed to reconstruct
                 the multi-scale input matrix during forward propagating.
                 Shape: (batch_size, scale_n)
-<<<<<<< HEAD
-=======
-
->>>>>>> 4103e932
+
         Returns:
             ms_mel_feat: (Tensor)
                 Feature input stream split into the same length.
@@ -1517,7 +1391,6 @@
     clustering diarizer. Overlap-aware diarizer requires separate RTTM generation and evaluation modules to check the effect of
     overlap detection in speaker diarization.
     """
-<<<<<<< HEAD
 
     def __init__(self, cfg: DictConfig):
         """ """
@@ -1597,6 +1470,7 @@
         This module puts together the pairwise, two-speaker, predicted results to form a finalized matrix that has dimension of
         `(total_len, n_est_spks)`. The pairwise results are evenutally averaged. For example, in 4 speaker case (speaker 1, 2, 3, 4),
         the sum of the pairwise results (1, 2), (1, 3), (1, 4) are then divided by 3 to take average of the sigmoid values.
+
         Args:
             data_list (list):
                 List containing data points from `test_data_collection` variable. `data_list` has sublists `data` as follows:
@@ -1607,6 +1481,7 @@
 		    [0.0112, 1.0000],
 		    ...,
 		    [1.0000, 0.0512]]
+
         Returns:
             sum_pred (Tensor):
                 Tensor containing the averaged sigmoid values for each speaker.
@@ -1633,6 +1508,7 @@
     def get_integrated_preds_list(self, uniq_id_list, test_data_collection, preds_list):
         """
         Merge multiple sequence inference outputs into a session level result.
+
         Args:
             uniq_id_list (list):
                 List containing the `uniq_id` values.
@@ -1640,6 +1516,7 @@
                 Class instance that is containing session information such as targeted speaker indices, audio filepath and RTTM filepath.
             preds_list (list):
                 List containing tensors filled with sigmoid values.
+
         Returns:
             output_list (list):
                 List containing session-level estimated prediction matrix.
@@ -1673,6 +1550,7 @@
         The range length is set by `self.diar_window_length`, and each cluster-average is only calculated for the specified range.
         Note that if the specified range does not contain some speakers (e.g. the range contains speaker 1, 3) compared to the global speaker sets
         (e.g. speaker 1, 2, 3, 4) then the missing speakers (e.g. speakers 2, 4) are assigned with zero-filled cluster-average speaker embedding.
+
         Args:
             signals (Tensor):
                 Zero-padded Input multi-scale embedding sequences.
@@ -1684,6 +1562,7 @@
                 Index of split diarization wondows.
             test_data_collection (collections.DiarizationLabelEntity)
                 Class instance that is containing session information such as targeted speaker indices, audio filepath and RTTM filepath.
+
         Returns:
             return emb_vectors_split (Tensor):
                 Cluster-average speaker embedding vectors for each scale.
@@ -1738,11 +1617,13 @@
         """
         This function is only used when `get_range_average` function is called. This module calculates cluster-average embeddings for
         the given short range. The range length is set by `self.diar_window_length`, and each cluster-average is only calculated for the specified range.
+
         Args:
             test_batch: (list)
                 List containing embedding sequences, length of embedding sequences, ground truth labels (if exists) and initializing embedding vectors.
             test_data_collection: (list)
                 List containing test-set dataloader contents. test_data_collection includes wav file path, RTTM file path, clustered speaker indices.
+
         Returns:
             sess_emb_vectors (Tensor):
                 Tensor of cluster-average speaker embedding vectors.
@@ -1778,6 +1659,7 @@
         If split_infer is True, the input audio clips are broken into short sequences then cluster average embeddings are calculated
         for inference. Split-infer might result in an improved results if calculating clustering average on the shorter tim-espan can
         help speaker assignment.
+
         Args:
             test_batch: (list)
                 List containing embedding sequences, length of embedding sequences, ground truth labels (if exists) and initializing embedding vectors.
@@ -1889,403 +1771,4 @@
             score = score_labels(
                 self.AUDIO_RTTM_MAP, all_reference, all_hypothesis, collar=collar, ignore_overlap=ignore_overlap,
             )
-        logging.info(f"  \n")
-
-class NeuralDiarizer:
-    """Class for inference based on multiscale diarization decoder (MSDD)."""
-=======
->>>>>>> 4103e932
-
-    def __init__(self, cfg: DictConfig):
-        """ """
-        self._cfg = cfg
-
-        # Initialize diarization decoder
-        msdd_dict, spk_emb_dict = {}, {}
-        loaded = torch.load(cfg.diarizer.msdd_model.model_path)
-        _loaded = copy.deepcopy(loaded)
-        for name, param in _loaded['state_dict'].items():
-            if 'msdd._speaker_model' in name:
-                del loaded['state_dict'][name]
-                spk_emb_dict[name] = param
-            elif 'msdd.' in name:
-                msdd_dict[name] = param
-        new_model_path = cfg.diarizer.msdd_model.model_path.replace('.ckpt', '_msdd.ckpt')
-        torch.save(loaded, new_model_path)
-        cfg.diarizer.msdd_model.model_path = new_model_path
-        self.msdd_model = self._init_msdd_model(cfg)
-        pretrained_dict = self.msdd_model.state_dict()
-        pretrained_dict.update(msdd_dict)
-        self.msdd_model.load_state_dict(pretrained_dict)
-
-        self.diar_window_length = cfg.diarizer.msdd_model.parameters.diar_window_length
-        self.msdd_model.cfg = self.transfer_diar_params_to_model_params(self.msdd_model, cfg)
-        self.manifest_filepath = self.msdd_model.cfg.test_ds.manifest_filepath
-        self.AUDIO_RTTM_MAP = audio_rttm_map(self.manifest_filepath)
-
-        # Initialize clustering and embedding preparation instance (as a diarization encoder).
-        self.clustering_embedding = ClusterEmbedding(cfg_base=cfg, cfg_msdd_model=self.msdd_model.cfg)
-
-        # Parameters for creating diarization results from MSDD outputs.
-        self.clustering_max_spks = cfg.diarizer.clustering.parameters.max_num_speakers
-        self.overlap_infer_spk_limit = cfg.diarizer.msdd_model.parameters.get(
-            'overlap_infer_spk_limit', self.clustering_max_spks
-        )
-        self.use_clus_as_main = cfg.diarizer.msdd_model.parameters.get('use_clus_as_main', False)
-        self.max_overlap_spks = cfg.diarizer.msdd_model.parameters.get('max_overlap_spks', 2)
-        self.num_spks_per_model = cfg.diarizer.msdd_model.parameters.get('num_spks_per_model', 2)
-        self.use_adaptive_thres = cfg.diarizer.msdd_model.parameters.get('use_adaptive_thres', True)
-        self.max_pred_length = cfg.diarizer.msdd_model.parameters.get('max_pred_length', 0)
-
-    def transfer_diar_params_to_model_params(self, msdd_model, cfg):
-        """
-        Transfer the parameters that are needed for MSDD inference from the diarizer config files to `msdd_model.cfg`.
-        """
-        msdd_model.cfg.base.diarizer.out_dir = cfg.diarizer.out_dir
-        msdd_model.cfg.test_ds.manifest_filepath = cfg.diarizer.manifest_filepath
-        msdd_model.cfg.test_ds.emb_dir = cfg.diarizer.out_dir
-        msdd_model.cfg.test_ds.batch_size = cfg.diarizer.msdd_model.parameters.infer_batch_size
-        msdd_model.cfg_base = cfg
-        msdd_model._cfg.base.diarizer.clustering.parameters.max_num_speakers = (
-            cfg.diarizer.clustering.parameters.max_num_speakers
-        )
-        return msdd_model.cfg
-
-    def _init_msdd_model(self, cfg):
-        """
-        Initialized MSDD model with the provided config. Load either from `.nemo` file or `.ckpt` checkpoint files.
-        """
-        self.device = 'cuda'
-        if not torch.cuda.is_available():
-            self.device = 'cpu'
-            logging.warning(
-                "Running model on CPU, for faster performance it is adviced to use atleast one NVIDIA GPUs"
-            )
-
-        if cfg.diarizer.msdd_model.model_path.endswith('.nemo'):
-            logging.info(f"Using local speaker model from {cfg.diarizer.msdd_model.model_path}")
-            msdd_model = EncDecDiarLabelModel.restore_from(restore_path=cfg.diarizer.msdd_model.model_path)
-        elif cfg.diarizer.msdd_model.model_path.endswith('.ckpt'):
-            msdd_model = EncDecDiarLabelModel.load_from_checkpoint(checkpoint_path=cfg.diarizer.msdd_model.model_path)
-        return msdd_model
-
-    def get_pred_mat(self, data_list):
-        """
-        This module puts together the pairwise, two-speaker, predicted results to form a finalized matrix that has dimension of
-        `(total_len, n_est_spks)`. The pairwise results are evenutally averaged. For example, in 4 speaker case (speaker 1, 2, 3, 4),
-        the sum of the pairwise results (1, 2), (1, 3), (1, 4) are then divided by 3 to take average of the sigmoid values.
-
-        Args:
-            data_list (list):
-                List containing data points from `test_data_collection` variable. `data_list` has sublists `data` as follows:
-                data[0]: `target_spks` tuple
-                    Examples: (0, 1, 2)
-                data[1]: Tensor containing estimaged sigmoid values.
-                   [[0.0264, 0.9995],
-		    [0.0112, 1.0000],
-		    ...,
-		    [1.0000, 0.0512]]
-
-        Returns:
-            sum_pred (Tensor):
-                Tensor containing the averaged sigmoid values for each speaker.
-        """
-        all_tups = tuple()
-        for data in data_list:
-            all_tups += data[0]
-        n_est_spks = len(set(all_tups))
-        digit_map = dict(zip(sorted(set(all_tups)), range(n_est_spks)))
-        total_len = max([sess[1].shape[1] for sess in data_list])
-        sum_pred = torch.zeros(total_len, n_est_spks)
-        for (_dim_tup, pred_mat) in data_list:
-            dim_tup = [digit_map[x] for x in _dim_tup]
-            if len(pred_mat.shape) == 3:
-                pred_mat = pred_mat.squeeze(0)
-            if n_est_spks <= self.num_spks_per_model:
-                sum_pred = pred_mat
-            else:
-                _end = pred_mat.shape[0]
-                sum_pred[:_end, dim_tup] += pred_mat.cpu().float()
-        sum_pred = sum_pred / (n_est_spks - 1)
-        return sum_pred
-
-    def get_integrated_preds_list(self, uniq_id_list, test_data_collection, preds_list):
-        """
-        Merge multiple sequence inference outputs into a session level result.
-<<<<<<< HEAD
-=======
-
-        Args:
-            uniq_id_list (list):
-                List containing the `uniq_id` values.
-            test_data_collection (collections.DiarizationLabelEntity):
-                Class instance that is containing session information such as targeted speaker indices, audio filepath and RTTM filepath.
-            preds_list (list):
-                List containing tensors filled with sigmoid values.
-
-        Returns:
-            output_list (list):
-                List containing session-level estimated prediction matrix.
->>>>>>> 4103e932
-        """
-        session_dict = get_id_tup_dict(uniq_id_list, test_data_collection, preds_list)
-        output_dict = {uniq_id: [] for uniq_id in uniq_id_list}
-        for uniq_id, data_list in session_dict.items():
-            sum_pred = self.get_pred_mat(data_list)
-            output_dict[uniq_id] = sum_pred.unsqueeze(0)
-        output_list = [output_dict[uniq_id] for uniq_id in uniq_id_list]
-        return output_list
-
-    def diarize(self):
-        """
-        Launch diarization pipeline which starts from VAD (or a oracle VAD stamp generation), initialization clustering and multiscale diarization decoder (MSDD).
-        Note that the result of MSDD can include multiple speakers at the same time. Therefore, RTTM output of MSDD needs to be based on `make_rttm_with_overlap()`
-        function that can generate overlapping timestamps. `self.run_overlap_aware_eval()` function performs DER evaluation.
-        """
-        torch.set_grad_enabled(False)
-
-        self.clustering_embedding.prepare_cluster_embs_infer()
-        self.msdd_model.pairwise_infer = True
-        self.msdd_model.get_emb_clus_infer(self.clustering_embedding)
-        preds_list, targets_list, signal_lengths_list = self.run_pairwise_diarization()
-        for threshold in list(self._cfg.diarizer.msdd_model.parameters.sigmoid_threshold):
-            self.run_overlap_aware_eval(preds_list, threshold)
-
-    def get_range_average(self, signals, emb_vectors, diar_window_index, test_data_collection):
-        """
-        This function is only used when `split_infer=True`. This module calculates cluster-average embeddings for the given short range.
-        The range length is set by `self.diar_window_length`, and each cluster-average is only calculated for the specified range.
-        Note that if the specified range does not contain some speakers (e.g. the range contains speaker 1, 3) compared to the global speaker sets
-        (e.g. speaker 1, 2, 3, 4) then the missing speakers (e.g. speakers 2, 4) are assigned with zero-filled cluster-average speaker embedding.
-
-        Args:
-            signals (Tensor):
-                Zero-padded Input multi-scale embedding sequences.
-                Shape: (length, scale_n, emb_vectors, emb_dim)
-            emb_vectors (Tensor):
-                Cluster-average multi-scale embedding vectors.
-                Shape: (length, scale_n, emb_vectors, emb_dim)
-            diar_window_index (int):
-                Index of split diarization wondows.
-            test_data_collection (collections.DiarizationLabelEntity)
-                Class instance that is containing session information such as targeted speaker indices, audio filepath and RTTM filepath.
-
-        Returns:
-            return emb_vectors_split (Tensor):
-                Cluster-average speaker embedding vectors for each scale.
-            emb_seq (Tensor):
-                Zero-padded multi-scale embedding sequences.
-            seq_len (int):
-                Length of the sequence determined by `self.diar_window_length` variable.
-        """
-        emb_vectors_split = torch.zeros_like(emb_vectors)
-        uniq_id = os.path.splitext(os.path.basename(test_data_collection.rttm_file))[0]
-        clus_label_tensor = torch.tensor([x[-1] for x in self.msdd_model.clus_test_label_dict[uniq_id]])
-        for spk_idx in range(len(test_data_collection.target_spks)):
-            stt, end = (
-                diar_window_index * self.diar_window_length,
-                min((diar_window_index + 1) * self.diar_window_length, clus_label_tensor.shape[0]),
-            )
-            seq_len = end - stt
-            if stt < clus_label_tensor.shape[0]:
-                target_clus_label_tensor = clus_label_tensor[stt:end]
-                emb_seq, seg_length = (
-                    signals[stt:end, :, :],
-                    min(
-                        self.diar_window_length,
-                        clus_label_tensor.shape[0] - diar_window_index * self.diar_window_length,
-                    ),
-                )
-                target_clus_label_bool = target_clus_label_tensor == test_data_collection.target_spks[spk_idx]
-
-                # There are cases where there is no corresponding speaker in split range, so any(target_clus_label_bool) could be False.
-                if any(target_clus_label_bool) == True:
-                    emb_vectors_split[:, :, spk_idx] = torch.mean(emb_seq[target_clus_label_bool], dim=0)
-
-                # In case when the loop reaches the end of the sequence
-                if seq_len < self.diar_window_length:
-                    emb_seq = torch.cat(
-                        [
-                            emb_seq,
-                            torch.zeros(self.diar_window_length - seq_len, emb_seq.shape[1], emb_seq.shape[2]).to(
-                                self.device
-                            ),
-                        ],
-                        dim=0,
-                    )
-            else:
-                emb_seq = torch.zeros(self.diar_window_length, emb_vectors.shape[0], emb_vectors.shape[1]).to(
-                    self.device
-                )
-                seq_len = 0
-        return emb_vectors_split, emb_seq, seq_len
-
-    def get_range_clus_avg_emb(self, test_batch, _test_data_collection, split_count):
-        """
-<<<<<<< HEAD
-        split_count
-=======
-        This function is only used when `get_range_average` function is called. This module calculates cluster-average embeddings for
-        the given short range. The range length is set by `self.diar_window_length`, and each cluster-average is only calculated for the specified range.
-
-        Args:
-            test_batch: (list)
-                List containing embedding sequences, length of embedding sequences, ground truth labels (if exists) and initializing embedding vectors.
-            test_data_collection: (list)
-                List containing test-set dataloader contents. test_data_collection includes wav file path, RTTM file path, clustered speaker indices.
-
-        Returns:
-            sess_emb_vectors (Tensor):
-                Tensor of cluster-average speaker embedding vectors.
-                Shape: (batch_size, scale_n, emb_dim, 2(num_of_spks))
-            sess_emb_seq (Tensor):
-                Tensor of input multi-scale embedding sequences.
-                Shape: (batch_size, length, scale_n, emb_dim)
-            sess_sig_lengths (Tensor):
-                Tensor of the actucal sequence length without zero-padding.
-                Shape: (batch_size)
->>>>>>> 4103e932
-        """
-        _signals, signal_lengths, _targets, _emb_vectors = test_batch
-        sess_emb_vectors, sess_emb_seq, sess_sig_lengths = [], [], []
-        split_count = torch.ceil(torch.tensor(_signals.shape[1] / self.diar_window_length)).int()
-        self.max_pred_length = max(self.max_pred_length, self.diar_window_length * split_count)
-        for k in range(_signals.shape[0]):
-            signals, emb_vectors, test_data_collection = _signals[k], _emb_vectors[k], _test_data_collection[k]
-            for diar_window_index in range(split_count):
-                emb_vectors_split, emb_seq, seq_len = self.get_range_average(
-                    signals, emb_vectors, diar_window_index, test_data_collection
-                )
-                sess_emb_vectors.append(emb_vectors_split)
-                sess_emb_seq.append(emb_seq)
-                sess_sig_lengths.append(seq_len)
-        sess_emb_vectors = torch.stack(sess_emb_vectors)
-        sess_emb_seq = torch.stack(sess_emb_seq)
-        sess_sig_lengths = torch.tensor(sess_sig_lengths)
-        return sess_emb_vectors, sess_emb_seq, sess_sig_lengths
-
-    def diar_infer(self, test_batch, test_data_collection):
-        """
-        Launch forward_infer() function by feeding the session-wise embedding sequences to get pairwise speaker prediction values.
-        If split_infer is True, the input audio clips are broken into short sequences then cluster average embeddings are calculated
-<<<<<<< HEAD
-        for inference.
-        If split_infer is True, the input embedding sequence is broken down into short sequences to calculate the cluster-average vectors.
-        Split-infer might result in an improved results if calculating clustering average on the shorter timespan can help speaker assignment.
-=======
-        for inference. Split-infer might result in an improved results if calculating clustering average on the shorter tim-espan can
-        help speaker assignment.
-
->>>>>>> 4103e932
-        Args:
-            test_batch: (list)
-                List containing embedding sequences, length of embedding sequences, ground truth labels (if exists) and initializing embedding vectors.
-            test_data_collection: (list)
-                List containing test-set dataloader contents. test_data_collection includes wav file path, RTTM file path, clustered speaker indices.
-        Returns:
-            preds (Tensor):
-            targets (Tensor):
-            signal_lengths (Tensor):
-        """
-        signals, signal_lengths, _targets, emb_vectors = test_batch
-        if self._cfg.diarizer.msdd_model.parameters.split_infer:
-            split_count = torch.ceil(torch.tensor(signals.shape[1] / self.diar_window_length)).int()
-            sess_emb_vectors, sess_emb_seq, sess_sig_lengths = self.get_range_clus_avg_emb(
-                test_batch, test_data_collection, split_count
-            )
-            with autocast():
-                _preds, scale_weights = self.msdd_model.forward_infer(
-                    input_signal=sess_emb_seq,
-                    input_signal_length=sess_sig_lengths,
-                    emb_vectors=sess_emb_vectors,
-                    targets=None,
-                )
-            _preds = _preds.reshape(len(signal_lengths), split_count * self.diar_window_length, -1)
-            _preds = _preds[:, : signals.shape[1], :]
-        else:
-            with autocast():
-                _preds, scale_weights = self.msdd_model.forward_infer(
-                    input_signal=signals, input_signal_length=signal_lengths, emb_vectors=emb_vectors, targets=_targets
-                )
-        self.max_pred_length = max(_preds.shape[1], self.max_pred_length)
-        preds = torch.zeros(_preds.shape[0], self.max_pred_length, _preds.shape[2])
-        targets = torch.zeros(_preds.shape[0], self.max_pred_length, _preds.shape[2])
-        preds[:, : _preds.shape[1], :] = _preds
-        return preds, targets, signal_lengths
-
-    def run_pairwise_diarization(self, embedding_dir='./', device='cuda'):
-        """
-        Setup the parameters needed for batch inference and run batch inference. Note that each sample is pairwise speaker input.
-        The pairwise inference results are reconstructed to make session-wise prediction results.
-        Args:
-            embedding_dir: (str)
-                Path to the embedding directory in string format.
-            device: (torch.device)
-                Torch device variable.
-        Returns:
-            integrated_preds_list: (list)
-                List containing the session-wise speaker predictions in torch.tensor format.
-            targets_list: (list)
-                List containing the ground-truth labels in matrix format filled with  0 or 1.
-            signal_lengths_list: (list)
-                List containing the actual length of each sequence in session.
-        """
-        test_cfg = self.msdd_model.cfg.test_ds
-        self.msdd_model.setup_test_data(test_cfg)
-        self.msdd_model = self.msdd_model.to(self.device)
-        self.msdd_model.eval()
-        torch.set_grad_enabled(False)
-        cumul_sample_count = [0]
-        preds_list, targets_list, signal_lengths_list = [], [], []
-        uniq_id_list = get_uniq_id_list_from_manifest(self.manifest_filepath)
-        test_data_collection = [d for d in self.msdd_model.data_collection]
-        for sidx, test_batch in enumerate(tqdm(self.msdd_model.test_dataloader())):
-            test_batch = [x.to(self.device) for x in test_batch]
-            signals, signal_lengths, _targets, emb_vectors = test_batch
-            cumul_sample_count.append(cumul_sample_count[-1] + signal_lengths.shape[0])
-            preds, targets, signal_lengths = self.diar_infer(
-                test_batch, test_data_collection[cumul_sample_count[-2] : cumul_sample_count[-1]]
-            )
-            if self._cfg.diarizer.msdd_model.parameters.seq_eval_mode:
-                self.msdd_model._accuracy_test(preds, targets, signal_lengths)
-
-            preds_list.extend(list(torch.split(preds, 1)))
-            targets_list.extend(list(torch.split(targets, 1)))
-            signal_lengths_list.extend(list(torch.split(signal_lengths, 1)))
-
-        if self._cfg.diarizer.msdd_model.parameters.seq_eval_mode:
-            f1_score, simple_acc = compute_accuracies(self.msdd_model)
-            logging.info(f"Test Inference F1 score. {f1_score:.4f}, simple Acc. {simple_acc:.4f}")
-        integrated_preds_list = self.get_integrated_preds_list(uniq_id_list, test_data_collection, preds_list)
-        return integrated_preds_list, targets_list, signal_lengths_list
-
-    def run_overlap_aware_eval(self, preds_list: List[torch.Tensor], threshold: float):
-        """
-        Based on the predicted sigmoid values, render RTTM files then evaluate the overlap-aware diarization results.
-        Args:
-            preds_list: (list)
-                List containing predicted pairwise speaker labels.
-            threshold: (float)
-                A floating-point threshold value that determines overlapped speech detection.
-                    - If threshold is 1.0, no overlap speech is detected and only detect major speaker.
-                    - If threshold is 0.0, all speakers are considered active at any time step.
-        """
-        logging.info(
-            f"     [Threshold: {threshold:.4f}] [use_clus_as_main={self.use_clus_as_main}] [diar_window={self.diar_window_length}]"
-        )
-        for k, (collar, ignore_overlap) in enumerate([(0.25, True), (0.25, False), (0.0, False)]):
-            all_reference, all_hypothesis = make_rttm_with_overlap(
-                self.manifest_filepath,
-                self.msdd_model.clus_test_label_dict,
-                preds_list,
-                threshold=threshold,
-                infer_overlap=(not ignore_overlap),
-                use_clus_as_main=self.use_clus_as_main,
-                overlap_infer_spk_limit=self.overlap_infer_spk_limit,
-                use_adaptive_thres=self.use_adaptive_thres,
-                max_overlap_spks=self.max_overlap_spks,
-            )
-            score = score_labels(
-                self.AUDIO_RTTM_MAP, all_reference, all_hypothesis, collar=collar, ignore_overlap=ignore_overlap,
-            )
         logging.info(f"  \n")